// Copyright (c) 2013, Google Inc. Please see the AUTHORS file for details.
// All rights reserved. Use of this source code is governed by a BSD-style
// license that can be found in the LICENSE file.

/**
 * This library serves to:
 * * define all tests for the Spark app (defined in [_defineTests])
 * * log test results to the `'spark.tests'` [Logger] instance
 * * provide an API to programmatically run all the tests, and asynchronously
 *   report back on whether the tests passed or failed
 */
library spark.tests;

import 'dart:async';

import 'package:logging/logging.dart';
import 'package:unittest/unittest.dart' as unittest;

import 'git_test.dart' as git_test;
import 'preferences_test.dart' as preferences_test;
<<<<<<< HEAD
import 'sdk_test.dart' as sdk_test;
=======
import 'server_test.dart' as server_test;
import 'tcp_test.dart' as tcp_test;
import 'utils_test.dart' as utils_test;
>>>>>>> 16418c85

bool _testsDefined = false;

Logger logger = new Logger('spark.tests');

Completer<bool> _completer;

/**
 * Place all new tests here. This method is only called once; [runTests] can be
 * called multiple times.
 */
void _defineTests() {
  unittest.unittestConfiguration = new SparkTestConfiguration();
  logger.onRecord.listen(_logToStdout);

  git_test.main();
  utils_test.main();
  preferences_test.main();
<<<<<<< HEAD
  sdk_test.main();
=======
  server_test.main();
  tcp_test.main();
  utils_test.main();
>>>>>>> 16418c85
}

/**
 * Run all the Spark tests and report back when they finish. The returned
 * [Future] indicates whether the tests had failures or not.
 */
Future<bool> runTests() {
  if (_completer != null) {
    _completer.completeError('timeout');
  }

  if (!_testsDefined) {
    _defineTests();
    _testsDefined = true;
  }

  _completer = new Completer();

  unittest.rerunTests();

  return _completer.future;
}

void _logToStdout(LogRecord record) {
  print(
      '[${record.loggerName} '
      '${record.level.toString().toLowerCase()}] '
      '${record.message}');
}

class SparkTestConfiguration extends unittest.Configuration {
  SparkTestConfiguration(): super.blank();

  bool get autoStart => false;

  Duration get timeout => const Duration(seconds: 5);

  void onStart() {

  }

  void onDone(bool success) {
    if (_completer != null) {
      _completer.complete(success);
      _completer = null;
    }
  }

  void onLogMessage(unittest.TestCase testCase, String message) {
    logger.info(message);
  }

  void onTestStart(unittest.TestCase test) {
    logger.info('running ${test.description}');
  }

  void onTestResult(unittest.TestCase test) {
    if (test.result != unittest.PASS) {
      logger.warning("${test.result} ${test.description}");
    }
  }

  void onSummary(int passed, int failed, int errors,
      List<unittest.TestCase> results, String uncaughtError) {
    for (unittest.TestCase test in results) {
      logger.info('${test.result}: ${test.description}');

      if (test.message != '') {
        logger.warning(test.message);
      }

      if (test.stackTrace != null && test.stackTrace != '') {
        logger.warning(indent(test.stackTrace.toString()));
      }
    }

    if (passed == 0 && failed == 0 && errors == 0 && uncaughtError == null) {
      logger.warning('No tests found.');
    } else if (failed == 0 && errors == 0 && uncaughtError == null) {
      logger.info('All $passed tests passed!');
    } else {
      if (uncaughtError != null) {
        logger.severe('Top-level uncaught error: $uncaughtError');
      }

      logger.warning('$passed PASSED, $failed FAILED, $errors ERRORS');
    }
  }

  String indent(String str) {
    return str.split("\n").map((line) => "  $line").join("\n");
  }
}<|MERGE_RESOLUTION|>--- conflicted
+++ resolved
@@ -18,13 +18,10 @@
 
 import 'git_test.dart' as git_test;
 import 'preferences_test.dart' as preferences_test;
-<<<<<<< HEAD
 import 'sdk_test.dart' as sdk_test;
-=======
 import 'server_test.dart' as server_test;
 import 'tcp_test.dart' as tcp_test;
 import 'utils_test.dart' as utils_test;
->>>>>>> 16418c85
 
 bool _testsDefined = false;
 
@@ -43,13 +40,10 @@
   git_test.main();
   utils_test.main();
   preferences_test.main();
-<<<<<<< HEAD
   sdk_test.main();
-=======
   server_test.main();
   tcp_test.main();
   utils_test.main();
->>>>>>> 16418c85
 }
 
 /**
@@ -115,14 +109,17 @@
   void onSummary(int passed, int failed, int errors,
       List<unittest.TestCase> results, String uncaughtError) {
     for (unittest.TestCase test in results) {
-      logger.info('${test.result}: ${test.description}');
+      if (test.result == unittest.PASS) {
+        logger.info('${test.result}: ${test.description}');
+      } else {
+        String stackTrace = '';
 
-      if (test.message != '') {
-        logger.warning(test.message);
-      }
+        if (test.stackTrace != null && test.stackTrace != '') {
+          stackTrace = '\n' + indent(test.stackTrace.toString().trim());
+        }
 
-      if (test.stackTrace != null && test.stackTrace != '') {
-        logger.warning(indent(test.stackTrace.toString()));
+        logger.warning('${test.result}: ${test.description}');
+        logger.warning(test.message.trim() + stackTrace);
       }
     }
 
@@ -135,7 +132,8 @@
         logger.severe('Top-level uncaught error: $uncaughtError');
       }
 
-      logger.warning('$passed PASSED, $failed FAILED, $errors ERRORS');
+      logger.warning(
+          '$passed tests passed, $failed failed, and $errors errored.');
     }
   }
 
