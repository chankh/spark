<!DOCTYPE html>

<!-- Copyright (c) 2013, Google Inc. Please see the AUTHORS file for details.
     All rights reserved. Use of this source code is governed by a BSD-style
     license that can be found in the LICENSE file. -->

<link rel="import" href="packages/spark_widgets/spark_button/spark_button.html">
<link rel="import" href="packages/spark_widgets/spark_icon/spark_icon.html">
<link rel="import" href="packages/spark_widgets/spark_icon_button/spark_icon_button.html">
<link rel="import" href="packages/spark_widgets/spark_menu_button/spark_menu_button.html">
<link rel="import" href="packages/spark_widgets/spark_menu_item/spark_menu_item.html">
<link rel="import" href="packages/spark_widgets/spark_modal/spark_modal.html">
<link rel="import" href="packages/spark_widgets/spark_overlay/spark_overlay.html">
<link rel="import" href="packages/spark_widgets/spark_splitter/spark_splitter.html">
<link rel="import" href="packages/spark_widgets/spark_toolbar/spark_toolbar.html">

<!--link rel="import" href="packages/polymer_elements/polymer_flex_layout/polymer_flex_panel.html"-->

<polymer-element name="spark-polymer-ui">
  <template>

    <!-- BUG: https://code.google.com/p/dart/issues/detail?id=14382 -->
    <!-- link rel="stylesheet" href="spark_polymer_ui.css"-->
    <style>

@import url("packages/bootjack/css/bootstrap.css");
@import url("packages/bootjack/css/bootstrap-theme.css");
@import url("lib/ui/widgets/listview.css");
@import url("lib/ui/widgets/treeview.css");
@import url("lib/ui/widgets/tabview.css");
@import url("lib/ui/widgets/imageviewer.css");

#saveStatus {
  flex: 1;
  color: #aaa;
  margin-left: 6px;
  vertical-align: bottom;
  white-space: nowrap;
}

.fileview-filename-container {
}

.fileview-filename-container .filename {
  display: inline-block;
}

.fileview-filename-container .fileStatus.error {
  background: #F55;
  border-radius: 2px;
  position: absolute;
  top: 2px;
  right: 1px;
  height: 16px;
  width: 4px;
}

.fileview-filename-container .fileStatus.warning {
  background: #DD3;
  border-radius: 2px;
  position: absolute;
  top: 2px;
  right: 1px;
  height: 16px;
  width: 4px;
}

.fileview-filename-container .menu {
  opacity: 0;
  position: absolute;
  right: 0;
  width: 15px;
}

.fileview-filename-container .menu.open {
  opacity: 1;
}

.fileview-filename-container .filename {
  font-family: Helvetica, Sans-serif;
  font-size: 13px;
  overflow: hidden;
  position: absolute;
  top: 1px;
  text-overflow: ellipsis;
  white-space: nowrap;
  width: 100%;
}

.fileview-filename-container:hover .filename {

}

.ace_gutter-cell {
  color: #aaa;
}

#splitview {
  display: flex;
  height: 100%;
  width: 100%;
}

#fileViewArea {
  position: relative;
  width: 300px;
}

#fileViewArea .listview-container {
  bottom: 0;
  left: 0;
  overflow-x: auto;
  overflow-y: auto;
  position: absolute;
  right: 0;
  top: 0;
}

#fileViewArea .listview-dragover {
  bottom: 0;
  left: 0;
  pointer-events: none;
  position: absolute;
  right: 0;
  top: 0;
}

#fileViewArea .listview-dragover.listview-dragover-active {
  border: 2px solid #aaf;
}

#editorArea {
  flex: 1;
  overflow: hidden;
  position: relative;
}

#file-item-context-menu {
  top: 0;
  left: 0;
  position: fixed;
  z-index: 100;
  display: none;
}

#file-item-context-menu.open {
  display: block;
}

#file-item-context-menu .backdrop {
  position: fixed;
  top: 0;
  left: 0;
  width: 100%;
  height: 100%;
  background-color: rgba(0, 0, 0, 0);
}

#editedFilename {
  color: #aaa;
  display: inline-block;
  margin: 0 6px 0 0;
  max-width: 200px;
  overflow: hidden;
  text-overflow: ellipsis;
  vertical-align: middle;
  white-space: nowrap;
}

.titleFont {
  font-family: Helvetica, Sans-serif;
  font-size: 14px;
}

#editedFilename.hidden {
  opacity: 0;
}

/** Dialog Stuff */
.spark-overlay-scale-slideup {
  top: 72px;
  left: 50%;
  width: 512px;
  margin-left: -256px;
}

.spark-overlay-scale-slideup input {
  width: 100%;
}

#deleteDialog, #renameDialog, #gitCloneDialog, #gitBranchDialog,
    #gitCommitDialog, #gitCheckoutDialog {
  width: 412px;
}

.spark-overlay-scale-slideup {
  box-sizing: border-box;
  -moz-box-sizing: border-box;
  font-family: Arial, Helvetica, sans-serif;
  font-size: 13px;
  -webkit-user-select: none;
  -moz-user-select: none;
  overflow: hidden;
  background: white;
  padding:30px 42px;
  outline: 1px solid rgba(0,0,0,0.2);
  box-shadow: 0 4px 16px rgba(0,0,0,0.2);
}

.ace_gutter-cell.ace_error {
  background-image: url("data:image/png;base64,iVBORw0KGgoAAAANSUhEUgAAAA4AAAAMCAYAAABSgIzaAAAACXBIWXMAAAsTAAALEwEAmpwYAAAKT2lDQ1BQaG90b3Nob3AgSUNDIHByb2ZpbGUAAHjanVNnVFPpFj333vRCS4iAlEtvUhUIIFJCi4AUkSYqIQkQSoghodkVUcERRUUEG8igiAOOjoCMFVEsDIoK2AfkIaKOg6OIisr74Xuja9a89+bN/rXXPues852zzwfACAyWSDNRNYAMqUIeEeCDx8TG4eQuQIEKJHAAEAizZCFz/SMBAPh+PDwrIsAHvgABeNMLCADATZvAMByH/w/qQplcAYCEAcB0kThLCIAUAEB6jkKmAEBGAYCdmCZTAKAEAGDLY2LjAFAtAGAnf+bTAICd+Jl7AQBblCEVAaCRACATZYhEAGg7AKzPVopFAFgwABRmS8Q5ANgtADBJV2ZIALC3AMDOEAuyAAgMADBRiIUpAAR7AGDIIyN4AISZABRG8lc88SuuEOcqAAB4mbI8uSQ5RYFbCC1xB1dXLh4ozkkXKxQ2YQJhmkAuwnmZGTKBNA/g88wAAKCRFRHgg/P9eM4Ors7ONo62Dl8t6r8G/yJiYuP+5c+rcEAAAOF0ftH+LC+zGoA7BoBt/qIl7gRoXgugdfeLZrIPQLUAoOnaV/Nw+H48PEWhkLnZ2eXk5NhKxEJbYcpXff5nwl/AV/1s+X48/Pf14L7iJIEyXYFHBPjgwsz0TKUcz5IJhGLc5o9H/LcL//wd0yLESWK5WCoU41EScY5EmozzMqUiiUKSKcUl0v9k4t8s+wM+3zUAsGo+AXuRLahdYwP2SycQWHTA4vcAAPK7b8HUKAgDgGiD4c93/+8//UegJQCAZkmScQAAXkQkLlTKsz/HCAAARKCBKrBBG/TBGCzABhzBBdzBC/xgNoRCJMTCQhBCCmSAHHJgKayCQiiGzbAdKmAv1EAdNMBRaIaTcA4uwlW4Dj1wD/phCJ7BKLyBCQRByAgTYSHaiAFiilgjjggXmYX4IcFIBBKLJCDJiBRRIkuRNUgxUopUIFVIHfI9cgI5h1xGupE7yAAygvyGvEcxlIGyUT3UDLVDuag3GoRGogvQZHQxmo8WoJvQcrQaPYw2oefQq2gP2o8+Q8cwwOgYBzPEbDAuxsNCsTgsCZNjy7EirAyrxhqwVqwDu4n1Y8+xdwQSgUXACTYEd0IgYR5BSFhMWE7YSKggHCQ0EdoJNwkDhFHCJyKTqEu0JroR+cQYYjIxh1hILCPWEo8TLxB7iEPENyQSiUMyJ7mQAkmxpFTSEtJG0m5SI+ksqZs0SBojk8naZGuyBzmULCAryIXkneTD5DPkG+Qh8lsKnWJAcaT4U+IoUspqShnlEOU05QZlmDJBVaOaUt2ooVQRNY9aQq2htlKvUYeoEzR1mjnNgxZJS6WtopXTGmgXaPdpr+h0uhHdlR5Ol9BX0svpR+iX6AP0dwwNhhWDx4hnKBmbGAcYZxl3GK+YTKYZ04sZx1QwNzHrmOeZD5lvVVgqtip8FZHKCpVKlSaVGyovVKmqpqreqgtV81XLVI+pXlN9rkZVM1PjqQnUlqtVqp1Q61MbU2epO6iHqmeob1Q/pH5Z/YkGWcNMw09DpFGgsV/jvMYgC2MZs3gsIWsNq4Z1gTXEJrHN2Xx2KruY/R27iz2qqaE5QzNKM1ezUvOUZj8H45hx+Jx0TgnnKKeX836K3hTvKeIpG6Y0TLkxZVxrqpaXllirSKtRq0frvTau7aedpr1Fu1n7gQ5Bx0onXCdHZ4/OBZ3nU9lT3acKpxZNPTr1ri6qa6UbobtEd79up+6Ynr5egJ5Mb6feeb3n+hx9L/1U/W36p/VHDFgGswwkBtsMzhg8xTVxbzwdL8fb8VFDXcNAQ6VhlWGX4YSRudE8o9VGjUYPjGnGXOMk423GbcajJgYmISZLTepN7ppSTbmmKaY7TDtMx83MzaLN1pk1mz0x1zLnm+eb15vft2BaeFostqi2uGVJsuRaplnutrxuhVo5WaVYVVpds0atna0l1rutu6cRp7lOk06rntZnw7Dxtsm2qbcZsOXYBtuutm22fWFnYhdnt8Wuw+6TvZN9un2N/T0HDYfZDqsdWh1+c7RyFDpWOt6azpzuP33F9JbpL2dYzxDP2DPjthPLKcRpnVOb00dnF2e5c4PziIuJS4LLLpc+Lpsbxt3IveRKdPVxXeF60vWdm7Obwu2o26/uNu5p7ofcn8w0nymeWTNz0MPIQ+BR5dE/C5+VMGvfrH5PQ0+BZ7XnIy9jL5FXrdewt6V3qvdh7xc+9j5yn+M+4zw33jLeWV/MN8C3yLfLT8Nvnl+F30N/I/9k/3r/0QCngCUBZwOJgUGBWwL7+Hp8Ib+OPzrbZfay2e1BjKC5QRVBj4KtguXBrSFoyOyQrSH355jOkc5pDoVQfujW0Adh5mGLw34MJ4WHhVeGP45wiFga0TGXNXfR3ENz30T6RJZE3ptnMU85ry1KNSo+qi5qPNo3ujS6P8YuZlnM1VidWElsSxw5LiquNm5svt/87fOH4p3iC+N7F5gvyF1weaHOwvSFpxapLhIsOpZATIhOOJTwQRAqqBaMJfITdyWOCnnCHcJnIi/RNtGI2ENcKh5O8kgqTXqS7JG8NXkkxTOlLOW5hCepkLxMDUzdmzqeFpp2IG0yPTq9MYOSkZBxQqohTZO2Z+pn5mZ2y6xlhbL+xW6Lty8elQfJa7OQrAVZLQq2QqboVFoo1yoHsmdlV2a/zYnKOZarnivN7cyzytuQN5zvn//tEsIS4ZK2pYZLVy0dWOa9rGo5sjxxedsK4xUFK4ZWBqw8uIq2Km3VT6vtV5eufr0mek1rgV7ByoLBtQFr6wtVCuWFfevc1+1dT1gvWd+1YfqGnRs+FYmKrhTbF5cVf9go3HjlG4dvyr+Z3JS0qavEuWTPZtJm6ebeLZ5bDpaql+aXDm4N2dq0Dd9WtO319kXbL5fNKNu7g7ZDuaO/PLi8ZafJzs07P1SkVPRU+lQ27tLdtWHX+G7R7ht7vPY07NXbW7z3/T7JvttVAVVN1WbVZftJ+7P3P66Jqun4lvttXa1ObXHtxwPSA/0HIw6217nU1R3SPVRSj9Yr60cOxx++/p3vdy0NNg1VjZzG4iNwRHnk6fcJ3/ceDTradox7rOEH0x92HWcdL2pCmvKaRptTmvtbYlu6T8w+0dbq3nr8R9sfD5w0PFl5SvNUyWna6YLTk2fyz4ydlZ19fi753GDborZ752PO32oPb++6EHTh0kX/i+c7vDvOXPK4dPKy2+UTV7hXmq86X23qdOo8/pPTT8e7nLuarrlca7nuer21e2b36RueN87d9L158Rb/1tWeOT3dvfN6b/fF9/XfFt1+cif9zsu72Xcn7q28T7xf9EDtQdlD3YfVP1v+3Njv3H9qwHeg89HcR/cGhYPP/pH1jw9DBY+Zj8uGDYbrnjg+OTniP3L96fynQ89kzyaeF/6i/suuFxYvfvjV69fO0ZjRoZfyl5O/bXyl/erA6xmv28bCxh6+yXgzMV70VvvtwXfcdx3vo98PT+R8IH8o/2j5sfVT0Kf7kxmTk/8EA5jz/GMzLdsAAAAgY0hSTQAAeiUAAICDAAD5/wAAgOkAAHUwAADqYAAAOpgAABdvkl/FRgAAANhJREFUeNqM0sFJA0EUxvHfhAVrUFg78LagYMghYFKBiB1Yg9qDJw9pwCISlBw8JLCnNKAESQrQg5DDehnCYwkmHwwzfO/95xsek5qm4eJEVgcPuEWZvS+84Ak/YLaSAlhgiku79Y4+NmYrnWwWeI1Qmq+l+TqCXbzl3i14j5796uIxgjcO13UEy1bx9x+wjGBqFY/2xRZ5/8BZ8FNdnebjps18xsRRu1rVS1W93BU2iuAzJgcMZpJ7t0+FAca4gub8uA2NMYxfTBjQAHdY4DuvRfaG8Za/AQDr8C3gEhoDQgAAAABJRU5ErkJggg==");
}

.ace_gutter-cell.ace_warning {
  background-image: url("data:image/png;base64,iVBORw0KGgoAAAANSUhEUgAAAA4AAAAMCAYAAABSgIzaAAAACXBIWXMAAAsTAAALEwEAmpwYAAAKT2lDQ1BQaG90b3Nob3AgSUNDIHByb2ZpbGUAAHjanVNnVFPpFj333vRCS4iAlEtvUhUIIFJCi4AUkSYqIQkQSoghodkVUcERRUUEG8igiAOOjoCMFVEsDIoK2AfkIaKOg6OIisr74Xuja9a89+bN/rXXPues852zzwfACAyWSDNRNYAMqUIeEeCDx8TG4eQuQIEKJHAAEAizZCFz/SMBAPh+PDwrIsAHvgABeNMLCADATZvAMByH/w/qQplcAYCEAcB0kThLCIAUAEB6jkKmAEBGAYCdmCZTAKAEAGDLY2LjAFAtAGAnf+bTAICd+Jl7AQBblCEVAaCRACATZYhEAGg7AKzPVopFAFgwABRmS8Q5ANgtADBJV2ZIALC3AMDOEAuyAAgMADBRiIUpAAR7AGDIIyN4AISZABRG8lc88SuuEOcqAAB4mbI8uSQ5RYFbCC1xB1dXLh4ozkkXKxQ2YQJhmkAuwnmZGTKBNA/g88wAAKCRFRHgg/P9eM4Ors7ONo62Dl8t6r8G/yJiYuP+5c+rcEAAAOF0ftH+LC+zGoA7BoBt/qIl7gRoXgugdfeLZrIPQLUAoOnaV/Nw+H48PEWhkLnZ2eXk5NhKxEJbYcpXff5nwl/AV/1s+X48/Pf14L7iJIEyXYFHBPjgwsz0TKUcz5IJhGLc5o9H/LcL//wd0yLESWK5WCoU41EScY5EmozzMqUiiUKSKcUl0v9k4t8s+wM+3zUAsGo+AXuRLahdYwP2SycQWHTA4vcAAPK7b8HUKAgDgGiD4c93/+8//UegJQCAZkmScQAAXkQkLlTKsz/HCAAARKCBKrBBG/TBGCzABhzBBdzBC/xgNoRCJMTCQhBCCmSAHHJgKayCQiiGzbAdKmAv1EAdNMBRaIaTcA4uwlW4Dj1wD/phCJ7BKLyBCQRByAgTYSHaiAFiilgjjggXmYX4IcFIBBKLJCDJiBRRIkuRNUgxUopUIFVIHfI9cgI5h1xGupE7yAAygvyGvEcxlIGyUT3UDLVDuag3GoRGogvQZHQxmo8WoJvQcrQaPYw2oefQq2gP2o8+Q8cwwOgYBzPEbDAuxsNCsTgsCZNjy7EirAyrxhqwVqwDu4n1Y8+xdwQSgUXACTYEd0IgYR5BSFhMWE7YSKggHCQ0EdoJNwkDhFHCJyKTqEu0JroR+cQYYjIxh1hILCPWEo8TLxB7iEPENyQSiUMyJ7mQAkmxpFTSEtJG0m5SI+ksqZs0SBojk8naZGuyBzmULCAryIXkneTD5DPkG+Qh8lsKnWJAcaT4U+IoUspqShnlEOU05QZlmDJBVaOaUt2ooVQRNY9aQq2htlKvUYeoEzR1mjnNgxZJS6WtopXTGmgXaPdpr+h0uhHdlR5Ol9BX0svpR+iX6AP0dwwNhhWDx4hnKBmbGAcYZxl3GK+YTKYZ04sZx1QwNzHrmOeZD5lvVVgqtip8FZHKCpVKlSaVGyovVKmqpqreqgtV81XLVI+pXlN9rkZVM1PjqQnUlqtVqp1Q61MbU2epO6iHqmeob1Q/pH5Z/YkGWcNMw09DpFGgsV/jvMYgC2MZs3gsIWsNq4Z1gTXEJrHN2Xx2KruY/R27iz2qqaE5QzNKM1ezUvOUZj8H45hx+Jx0TgnnKKeX836K3hTvKeIpG6Y0TLkxZVxrqpaXllirSKtRq0frvTau7aedpr1Fu1n7gQ5Bx0onXCdHZ4/OBZ3nU9lT3acKpxZNPTr1ri6qa6UbobtEd79up+6Ynr5egJ5Mb6feeb3n+hx9L/1U/W36p/VHDFgGswwkBtsMzhg8xTVxbzwdL8fb8VFDXcNAQ6VhlWGX4YSRudE8o9VGjUYPjGnGXOMk423GbcajJgYmISZLTepN7ppSTbmmKaY7TDtMx83MzaLN1pk1mz0x1zLnm+eb15vft2BaeFostqi2uGVJsuRaplnutrxuhVo5WaVYVVpds0atna0l1rutu6cRp7lOk06rntZnw7Dxtsm2qbcZsOXYBtuutm22fWFnYhdnt8Wuw+6TvZN9un2N/T0HDYfZDqsdWh1+c7RyFDpWOt6azpzuP33F9JbpL2dYzxDP2DPjthPLKcRpnVOb00dnF2e5c4PziIuJS4LLLpc+Lpsbxt3IveRKdPVxXeF60vWdm7Obwu2o26/uNu5p7ofcn8w0nymeWTNz0MPIQ+BR5dE/C5+VMGvfrH5PQ0+BZ7XnIy9jL5FXrdewt6V3qvdh7xc+9j5yn+M+4zw33jLeWV/MN8C3yLfLT8Nvnl+F30N/I/9k/3r/0QCngCUBZwOJgUGBWwL7+Hp8Ib+OPzrbZfay2e1BjKC5QRVBj4KtguXBrSFoyOyQrSH355jOkc5pDoVQfujW0Adh5mGLw34MJ4WHhVeGP45wiFga0TGXNXfR3ENz30T6RJZE3ptnMU85ry1KNSo+qi5qPNo3ujS6P8YuZlnM1VidWElsSxw5LiquNm5svt/87fOH4p3iC+N7F5gvyF1weaHOwvSFpxapLhIsOpZATIhOOJTwQRAqqBaMJfITdyWOCnnCHcJnIi/RNtGI2ENcKh5O8kgqTXqS7JG8NXkkxTOlLOW5hCepkLxMDUzdmzqeFpp2IG0yPTq9MYOSkZBxQqohTZO2Z+pn5mZ2y6xlhbL+xW6Lty8elQfJa7OQrAVZLQq2QqboVFoo1yoHsmdlV2a/zYnKOZarnivN7cyzytuQN5zvn//tEsIS4ZK2pYZLVy0dWOa9rGo5sjxxedsK4xUFK4ZWBqw8uIq2Km3VT6vtV5eufr0mek1rgV7ByoLBtQFr6wtVCuWFfevc1+1dT1gvWd+1YfqGnRs+FYmKrhTbF5cVf9go3HjlG4dvyr+Z3JS0qavEuWTPZtJm6ebeLZ5bDpaql+aXDm4N2dq0Dd9WtO319kXbL5fNKNu7g7ZDuaO/PLi8ZafJzs07P1SkVPRU+lQ27tLdtWHX+G7R7ht7vPY07NXbW7z3/T7JvttVAVVN1WbVZftJ+7P3P66Jqun4lvttXa1ObXHtxwPSA/0HIw6217nU1R3SPVRSj9Yr60cOxx++/p3vdy0NNg1VjZzG4iNwRHnk6fcJ3/ceDTradox7rOEH0x92HWcdL2pCmvKaRptTmvtbYlu6T8w+0dbq3nr8R9sfD5w0PFl5SvNUyWna6YLTk2fyz4ydlZ19fi753GDborZ752PO32oPb++6EHTh0kX/i+c7vDvOXPK4dPKy2+UTV7hXmq86X23qdOo8/pPTT8e7nLuarrlca7nuer21e2b36RueN87d9L158Rb/1tWeOT3dvfN6b/fF9/XfFt1+cif9zsu72Xcn7q28T7xf9EDtQdlD3YfVP1v+3Njv3H9qwHeg89HcR/cGhYPP/pH1jw9DBY+Zj8uGDYbrnjg+OTniP3L96fynQ89kzyaeF/6i/suuFxYvfvjV69fO0ZjRoZfyl5O/bXyl/erA6xmv28bCxh6+yXgzMV70VvvtwXfcdx3vo98PT+R8IH8o/2j5sfVT0Kf7kxmTk/8EA5jz/GMzLdsAAAAgY0hSTQAAeiUAAICDAAD5/wAAgOkAAHUwAADqYAAAOpgAABdvkl/FRgAAATdJREFUeNp0kbtKA0EUhr+Z3WwmaNRshGSFKAEFH8BSa+0EwdZW7EQQhNjo4/gYSiorH0GLuPGSSDTJwl7GZjdO1mSqw/nmP/+5CD32mPMegCFwYCZFs2MDsZwjOgF2gX3gaAYviBmO4rOXfFRd6QL43eS1XpNrOVcxy/Gi6krX9bo0Nt+o16QHnJoiwMo7rgLvQaCTUsWXACkPgUo6MwB5xxZAr59EWWIw0CFQAK4MV2kKt4FzAKWEXFmWbKxbOM6k+CXQSGNtG8LrLFBFIR/bVaQUOM5kD0WgJZqdM6CYzbgH3Js9lyo+S2VB96U2NUsYFXacreenrNqtCUcjnQSBpv+VEMfoqQPa4Q1gCz32joE7EwaBjpQSNkAcoy0LYfLv4eKhna64bQKl/v5Z1v9Dlxd+ot8BAOZlXNUbxhSRAAAAAElFTkSuQmCC");
}

.ace_gutter-cell.ace_info {
  background-image: url("data:image/png;base64,iVBORw0KGgoAAAANSUhEUgAAAA4AAAAMCAYAAABSgIzaAAAACXBIWXMAAAsTAAALEwEAmpwYAAAKT2lDQ1BQaG90b3Nob3AgSUNDIHByb2ZpbGUAAHjanVNnVFPpFj333vRCS4iAlEtvUhUIIFJCi4AUkSYqIQkQSoghodkVUcERRUUEG8igiAOOjoCMFVEsDIoK2AfkIaKOg6OIisr74Xuja9a89+bN/rXXPues852zzwfACAyWSDNRNYAMqUIeEeCDx8TG4eQuQIEKJHAAEAizZCFz/SMBAPh+PDwrIsAHvgABeNMLCADATZvAMByH/w/qQplcAYCEAcB0kThLCIAUAEB6jkKmAEBGAYCdmCZTAKAEAGDLY2LjAFAtAGAnf+bTAICd+Jl7AQBblCEVAaCRACATZYhEAGg7AKzPVopFAFgwABRmS8Q5ANgtADBJV2ZIALC3AMDOEAuyAAgMADBRiIUpAAR7AGDIIyN4AISZABRG8lc88SuuEOcqAAB4mbI8uSQ5RYFbCC1xB1dXLh4ozkkXKxQ2YQJhmkAuwnmZGTKBNA/g88wAAKCRFRHgg/P9eM4Ors7ONo62Dl8t6r8G/yJiYuP+5c+rcEAAAOF0ftH+LC+zGoA7BoBt/qIl7gRoXgugdfeLZrIPQLUAoOnaV/Nw+H48PEWhkLnZ2eXk5NhKxEJbYcpXff5nwl/AV/1s+X48/Pf14L7iJIEyXYFHBPjgwsz0TKUcz5IJhGLc5o9H/LcL//wd0yLESWK5WCoU41EScY5EmozzMqUiiUKSKcUl0v9k4t8s+wM+3zUAsGo+AXuRLahdYwP2SycQWHTA4vcAAPK7b8HUKAgDgGiD4c93/+8//UegJQCAZkmScQAAXkQkLlTKsz/HCAAARKCBKrBBG/TBGCzABhzBBdzBC/xgNoRCJMTCQhBCCmSAHHJgKayCQiiGzbAdKmAv1EAdNMBRaIaTcA4uwlW4Dj1wD/phCJ7BKLyBCQRByAgTYSHaiAFiilgjjggXmYX4IcFIBBKLJCDJiBRRIkuRNUgxUopUIFVIHfI9cgI5h1xGupE7yAAygvyGvEcxlIGyUT3UDLVDuag3GoRGogvQZHQxmo8WoJvQcrQaPYw2oefQq2gP2o8+Q8cwwOgYBzPEbDAuxsNCsTgsCZNjy7EirAyrxhqwVqwDu4n1Y8+xdwQSgUXACTYEd0IgYR5BSFhMWE7YSKggHCQ0EdoJNwkDhFHCJyKTqEu0JroR+cQYYjIxh1hILCPWEo8TLxB7iEPENyQSiUMyJ7mQAkmxpFTSEtJG0m5SI+ksqZs0SBojk8naZGuyBzmULCAryIXkneTD5DPkG+Qh8lsKnWJAcaT4U+IoUspqShnlEOU05QZlmDJBVaOaUt2ooVQRNY9aQq2htlKvUYeoEzR1mjnNgxZJS6WtopXTGmgXaPdpr+h0uhHdlR5Ol9BX0svpR+iX6AP0dwwNhhWDx4hnKBmbGAcYZxl3GK+YTKYZ04sZx1QwNzHrmOeZD5lvVVgqtip8FZHKCpVKlSaVGyovVKmqpqreqgtV81XLVI+pXlN9rkZVM1PjqQnUlqtVqp1Q61MbU2epO6iHqmeob1Q/pH5Z/YkGWcNMw09DpFGgsV/jvMYgC2MZs3gsIWsNq4Z1gTXEJrHN2Xx2KruY/R27iz2qqaE5QzNKM1ezUvOUZj8H45hx+Jx0TgnnKKeX836K3hTvKeIpG6Y0TLkxZVxrqpaXllirSKtRq0frvTau7aedpr1Fu1n7gQ5Bx0onXCdHZ4/OBZ3nU9lT3acKpxZNPTr1ri6qa6UbobtEd79up+6Ynr5egJ5Mb6feeb3n+hx9L/1U/W36p/VHDFgGswwkBtsMzhg8xTVxbzwdL8fb8VFDXcNAQ6VhlWGX4YSRudE8o9VGjUYPjGnGXOMk423GbcajJgYmISZLTepN7ppSTbmmKaY7TDtMx83MzaLN1pk1mz0x1zLnm+eb15vft2BaeFostqi2uGVJsuRaplnutrxuhVo5WaVYVVpds0atna0l1rutu6cRp7lOk06rntZnw7Dxtsm2qbcZsOXYBtuutm22fWFnYhdnt8Wuw+6TvZN9un2N/T0HDYfZDqsdWh1+c7RyFDpWOt6azpzuP33F9JbpL2dYzxDP2DPjthPLKcRpnVOb00dnF2e5c4PziIuJS4LLLpc+Lpsbxt3IveRKdPVxXeF60vWdm7Obwu2o26/uNu5p7ofcn8w0nymeWTNz0MPIQ+BR5dE/C5+VMGvfrH5PQ0+BZ7XnIy9jL5FXrdewt6V3qvdh7xc+9j5yn+M+4zw33jLeWV/MN8C3yLfLT8Nvnl+F30N/I/9k/3r/0QCngCUBZwOJgUGBWwL7+Hp8Ib+OPzrbZfay2e1BjKC5QRVBj4KtguXBrSFoyOyQrSH355jOkc5pDoVQfujW0Adh5mGLw34MJ4WHhVeGP45wiFga0TGXNXfR3ENz30T6RJZE3ptnMU85ry1KNSo+qi5qPNo3ujS6P8YuZlnM1VidWElsSxw5LiquNm5svt/87fOH4p3iC+N7F5gvyF1weaHOwvSFpxapLhIsOpZATIhOOJTwQRAqqBaMJfITdyWOCnnCHcJnIi/RNtGI2ENcKh5O8kgqTXqS7JG8NXkkxTOlLOW5hCepkLxMDUzdmzqeFpp2IG0yPTq9MYOSkZBxQqohTZO2Z+pn5mZ2y6xlhbL+xW6Lty8elQfJa7OQrAVZLQq2QqboVFoo1yoHsmdlV2a/zYnKOZarnivN7cyzytuQN5zvn//tEsIS4ZK2pYZLVy0dWOa9rGo5sjxxedsK4xUFK4ZWBqw8uIq2Km3VT6vtV5eufr0mek1rgV7ByoLBtQFr6wtVCuWFfevc1+1dT1gvWd+1YfqGnRs+FYmKrhTbF5cVf9go3HjlG4dvyr+Z3JS0qavEuWTPZtJm6ebeLZ5bDpaql+aXDm4N2dq0Dd9WtO319kXbL5fNKNu7g7ZDuaO/PLi8ZafJzs07P1SkVPRU+lQ27tLdtWHX+G7R7ht7vPY07NXbW7z3/T7JvttVAVVN1WbVZftJ+7P3P66Jqun4lvttXa1ObXHtxwPSA/0HIw6217nU1R3SPVRSj9Yr60cOxx++/p3vdy0NNg1VjZzG4iNwRHnk6fcJ3/ceDTradox7rOEH0x92HWcdL2pCmvKaRptTmvtbYlu6T8w+0dbq3nr8R9sfD5w0PFl5SvNUyWna6YLTk2fyz4ydlZ19fi753GDborZ752PO32oPb++6EHTh0kX/i+c7vDvOXPK4dPKy2+UTV7hXmq86X23qdOo8/pPTT8e7nLuarrlca7nuer21e2b36RueN87d9L158Rb/1tWeOT3dvfN6b/fF9/XfFt1+cif9zsu72Xcn7q28T7xf9EDtQdlD3YfVP1v+3Njv3H9qwHeg89HcR/cGhYPP/pH1jw9DBY+Zj8uGDYbrnjg+OTniP3L96fynQ89kzyaeF/6i/suuFxYvfvjV69fO0ZjRoZfyl5O/bXyl/erA6xmv28bCxh6+yXgzMV70VvvtwXfcdx3vo98PT+R8IH8o/2j5sfVT0Kf7kxmTk/8EA5jz/GMzLdsAAAAgY0hSTQAAeiUAAICDAAD5/wAAgOkAAHUwAADqYAAAOpgAABdvkl/FRgAAAQVJREFUeNps0j1KQ0EUBeBvnnlJQMU2QjorcQdKGn/AztY96AIUXIW11lqKdhq74AoitrEQW/EH1ISMxZsHLzEHhrn3nns4cGaCVqxhpEADR9hHO81ecIFTvKVZDFox1ZroYgN618RIZ6+k9bCLL+QhOdZwi065FV+LOyyr4gGb+MmQ4bgqKgVTIljHCeaDVgx4xOq02wxHeMJalpp2lbm8YjhkPDYL7Wo471isst/PjEYsrPwTfmKpdBxMs406eT7TcYCYpUTPJ6K7KZ6inhf1FM4wFyofoIutMpzfIXmNECYCusc2mkEr5hgm4i4Rs9DFTtlkFVEjEYfo4yOdPg6qIoS/AQClskT0th53jgAAAABJRU5ErkJggg==");
}

#activitySpinner {
  opacity: 1;
  font-size: 18pt;
  vertical-align: middle;
  color: #777;
  margin: 0;
}

.minimap {
  right: 0px;
  width: 10px;
  bottom: 15px;
  top: 0px;
  position: absolute;
  z-index: 9;
  /* TODO(ericarnold): Needs a background which inherits editor bg color.*/
}

.minimap-marker {
  border-radius: 2px;
  position: absolute;
  height: 4px;
  left: 1px;
  right: 1px; 
}

.minimap-marker.error {
  background: #F55;
}

.minimap-marker.warning {
  background: #DD3;
}

/* TODO(ussuri): None of these worked. Fix.
.plus-minus-container {
  display: flex;
}

.plus-minus-spacer {
  flex: 1;
}

.plus-minus {
  margin: 0;
}
*/
    </style>

    <spark-toolbar id="toolbar" color="white" lightdom>
      <spark-button id="newFile" small primary>New File...</spark-button>
      <spark-button id="openFile" small>Open File...</spark-button>

      <span id="saveStatus" class="titleFont"></span>

      <div id="toolbarRight" class="titleFont">
        <span id="editedFilename"></span>

        <i id="activitySpinner" class="fa fa-spinner fa-spin"></i>

        <spark-menu-button id="hotdogMenuNew"
            src="images/menu.png"
            responsive="true"
            selected="0"
            valueattr="action-id"
            valign="right"
            on-activate={{onMenuSelected}}>
          <spark-menu-item action-id="file-open" iconsize=0 label="Open File...">
          </spark-menu-item>
          <spark-menu-item action-id="folder-open" iconsize=0 label="Open Folder...">
          </spark-menu-item>
          <spark-menu-item id="changeTheme" iconsize=0 label="Theme:">
            <span></span>
            <span class="plus-minus-container">
              <label class="plus-minus-spacer"></label>
              <spark-button class="plus-minus" on-click="{{onThemeMinus}}">
                <strong>-</strong>
              </spark-button>
              <spark-button class="plus-minus" on-click="{{onThemePlus}}">
                <strong>+</strong>
              </spark-button>
            </span>
          </spark-menu-item>
          <spark-menu-item id="changeKeys" iconsize=0 label="Keys:">
            <span></span>
            <span class="plus-minus-container">
              <label class="plus-minus-spacer"></label>
              <spark-button class="plus-minus" on-click="{{onKeysMinus}}">
                <strong>-</strong>
              </spark-button>
              <spark-button class="plus-minus" on-click="{{onKeysPlus}}">
                <strong>+</strong>
              </spark-button>
            </span>
          </spark-menu-item>
          <spark-menu-item action-id="run-tests" iconsize=0 label="Run Tests">
          </spark-menu-item>
          <spark-menu-item action-id="git-clone" iconsize=0 label="Git Clone...">
          </spark-menu-item>
          <spark-menu-item action-id="git-commit" iconsize=0 label="Git Commit...">
          </spark-menu-item>
          <spark-menu-item action-id="git-branch" iconsize=0 label="Git Branch...">
          </spark-menu-item>
          <spark-menu-item action-id="git-checkout" iconsize=0 label="Git Checkout...">
          </spark-menu-item>
          <spark-menu-item action-id="help-about" iconsize=0 label="About Spark">
          </spark-menu-item>
        </spark-menu-button>
      </div>
    </spark-toolbar>

    <!-- Temporarily switch back to div: most recent polymer-flex-panel
      requires working external CSS linking.
      TODO(ussuri): revert once external CSS linking is available
      (don't forget to remove 'display: flex' in the CSS). -->
    <!--polymer-flex-panel id="splitview"-->
    <div id="splitview">
      <div id="fileViewArea" min-size="100"></div>
      <spark-splitter id="splitter" direction="left" onUpdate="{{onSplitterUpdate}}">
      </spark-splitter>
      <div id="editorArea" min-size="200"></div>
    <!--/polymer-flex-panel-->
    </div>

    <!-- File context menu -->
    <div id="file-item-context-menu" class="dropdown">
      <div class="backdrop"></div>
      <ul class="dropdown-menu" role="menu">
      </ul>
    </div>

    <!-- Delete File dialog -->
    <spark-modal id="deleteDialog" class="spark-overlay-scale-slideup">
      <div class="modal-body">
        <p id="message"></p>
      </div>
      <div class="modal-footer">
        <spark-button overlay-toggle data-dismiss="modal">
          Cancel
        </spark-button>
        <spark-button id="deleteOkButton" overlay-toggle primary focused
            data-dismiss="modal">
          Delete
        </spark-button>
      </div>
    </spark-modal>

    <!-- Rename File dialog -->
    <spark-overlay id="renameDialog" class="spark-overlay-scale-slideup">
      <div class="modal-body">
        <p>
          File name: <input id="renameFileName" type="text" focused>
        </p>
      </div>
      <div class="modal-footer">
        <spark-button overlay-toggle data-dismiss="modal">
          Cancel
        </spark-button>
        <spark-button id="renameOkButton" overlay-toggle primary
            data-dismiss="modal">
          Rename
        </spark-button>
      </div>
    </spark-overlay>

     <!-- New File dialog -->
     <spark-overlay id="fileNewDialog" class="spark-overlay-scale-slideup">
       <div class="modal-body">
         <p>
           File name: <input id="fileNewName" type="text" focused>
         </p>
       </div>
       <div class="modal-footer">
         <spark-button overlay-toggle data-dismiss="modal">
           Cancel
         </spark-button>
         <spark-button id="fileNewOkButton" overlay-toggle primary
             data-dismiss="modal">
           Create
         </spark-button>
       </div>
     </spark-overlay>

     <!-- New Folder dialog -->
    <spark-overlay id="folderNewDialog" class="spark-overlay-scale-slideup">
      <div class="modal-body">
        <p>
          Folder name: <input id="folderName" type="text" focused>
        </p>
      </div>
      <div class="modal-footer">
        <spark-button data-dismiss="modal">
          Cancel
        </spark-button>
        <spark-button id="folderNewOkButton" primary
            data-dismiss="modal">Create</spark-button>
      </div>
    </spark-overlay>

    <!-- Git Clone dialog -->
    <spark-modal id="gitCloneDialog" class="spark-overlay-scale-slideup">
      <div class="modal-header">
        <spark-button overlay-toggle class="close" data-dismiss="modal"
            aria-hidden="true">&times;</spark-button>
        <h4 class="modal-title">New Git Project</h4>
      </div>
      <div class="modal-body">
        Project Name: <input id="gitProjectName" type="text" focused><br/><br/>
        Repository URL: <input id="gitRepoUrl" type="text">
      </div>
      <div class="modal-footer">
        <spark-button overlay-toggle data-dismiss="modal">
          Cancel
        </spark-button>
        <spark-button id="gitCloneButton" overlay-toggle primary
          data-dismiss="modal">
          Clone
        </spark-button>
      </div>
<<<<<<< HEAD
    </spark-modal><!-- /.modal --> 
    
    <!-- Git Commit dialog -->
    <spark-modal id="gitCommitDialog" class="spark-overlay-scale-slideup">
      <div class="modal-header">
        <spark-button overlay-toggle class="close" data-dismiss="modal"
            aria-hidden="true">&times;</spark-button>
        <h4 class="modal-title">Git Commit</h4>
      </div>
      <div class="modal-body">
        Commit Message: <input id="commitMessage" type="text" focused><br/><br/>
      </div>
      <div class="modal-footer">
        <spark-button overlay-toggle data-dismiss="modal">
          Cancel
        </spark-button>
        <spark-button id="gitCommitButton" overlay-toggle primary
          data-dismiss="modal">
          Commit
        </spark-button>
      </div>
    </spark-modal><!-- /.modal --> 
    
    <!-- Git Branch dialog -->
=======
    </spark-modal><!-- /.modal -->

    <!-- Git Clone dialog -->
>>>>>>> e128bdfe
    <spark-modal id="gitBranchDialog" class="spark-overlay-scale-slideup">
      <div class="modal-header">
        <spark-button overlay-toggle class="close" data-dismiss="modal"
            aria-hidden="true">&times;</spark-button>
        <h4 class="modal-title">New Branch</h4>
      </div>
      <div class="modal-body">
        New Branch Name: <input id="gitBranchName" type="text" focused><br/><br/>
      </div>
      <div class="modal-footer">
        <spark-button overlay-toggle data-dismiss="modal">
          Cancel
        </spark-button>
        <spark-button id="gitBranchButton" overlay-toggle primary
          data-dismiss="modal">
          Create branch
        </spark-button>
      </div>
    </spark-modal><!-- /.modal -->

    <!-- Git Checkout dialog -->
    <spark-modal id="gitCheckoutDialog" class="spark-overlay-scale-slideup">
      <div class="modal-header">
        <spark-button overlay-toggle class="close" data-dismiss="modal"
            aria-hidden="true">&times;</spark-button>
        <h4 class="modal-title">Git Checkout</h4>
      </div>
      <div class="modal-body">
        Current Branch Name: <input id="currentBranchName" type="text" disabled>
        <br/><br/>
        <select id="gitCheckout"></select>
      </div>
      <div class="modal-footer">
        <spark-button overlay-toggle data-dismiss="modal">
          Cancel
        </spark-button>
        <spark-button id="gitCheckoutButton" overlay-toggle primary
          data-dismiss="modal">
          Ok
        </spark-button>
      </div>
    </spark-modal><!-- /.modal --> 

    <!-- About dialog -->
    <spark-modal id="aboutDialog" class="spark-overlay-scale-slideup">
      <div class="modal-header">
        <spark-button overlay-toggle class="close" data-dismiss="modal"
            aria-hidden="true">&times;</spark-button>
        <h4 class="modal-title">Spark</h4>
      </div>
      <div class="modal-body">
        <dl>
          <dt>A Chrome Apps based development environment</dt>
          <dd>version <span id="aboutVersion"></span></dd>
        </dl>
        <div class="checkbox">
          <label>
            <input id="analyticsCheck" type="checkbox">
              Allow Spark to collect anonymous usage statistics
          </label>
        </div>
      </div>
      <div class="modal-footer">
        <spark-button overlay-toggle primary autofocus data-dismiss="modal">
          Close
        </spark-button>
      </div>
    </spark-modal><!-- /.modal -->
  </template>

  <script type="application/dart" src="spark_polymer_ui.dart"></script>
</polymer-element><|MERGE_RESOLUTION|>--- conflicted
+++ resolved
@@ -438,7 +438,6 @@
           Clone
         </spark-button>
       </div>
-<<<<<<< HEAD
     </spark-modal><!-- /.modal --> 
     
     <!-- Git Commit dialog -->
@@ -463,11 +462,6 @@
     </spark-modal><!-- /.modal --> 
     
     <!-- Git Branch dialog -->
-=======
-    </spark-modal><!-- /.modal -->
-
-    <!-- Git Clone dialog -->
->>>>>>> e128bdfe
     <spark-modal id="gitBranchDialog" class="spark-overlay-scale-slideup">
       <div class="modal-header">
         <spark-button overlay-toggle class="close" data-dismiss="modal"
