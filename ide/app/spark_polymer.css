/* Copyright (c) 2013, Google Inc. Please see the AUTHORS file for details. */
/* All rights reserved.  Use of this source code is governed by a BSD-style */
/* license that can be found in the LICENSE file. */

@import url("../../../packages/bootjack/css/bootstrap.min.css");
@import url("../../../packages/bootjack/css/bootstrap-theme.css");

@import url("lib/ui/widgets/listview.css");
@import url("lib/ui/widgets/treeview.css");
@import url("lib/ui/widgets/tabview.css");
@import url("lib/ui/widgets/imageviewer.css");

/* Order is important */
@import url("spark_common.css");

body {
  bottom: 0;
  display: flex;
  flex-flow: column;
  left: 0;
  margin: 0;
  padding: 0;
  overflow: hidden;
  position: absolute;
  right: 0;
  top: 0;
}

#topUi {
  height: 100%;
  width: 100%;
  opacity: 1;
  transition: opacity 300ms;
}

#topUi:unresolved {
  /*opacity: 0;*/
}

#splashScreen {
  background: #F7F7F7;
  background-image: url("images/spark_512.png");
  background-position: center;
  background-repeat: no-repeat;
  opacity: 1;
  transition: opacity 300ms;
  position: fixed;
  left: 0;
  right: 0;
  top: 0;
  bottom: 0;
  z-index: 1000;
}

#splashScreen.closeSplash {
  opacity: 0;
}

#editorArea {
  position: absolute;
  width: 100%;
  height: 100%;
  overflow: hidden;
}

.ace_gutter-cell {
  color: #aaa;
}

div.ace_gutter {
  z-index: 0;
}

div.ace_gutter-cell.ace_error {
  background-image: url("images/error_icon.png");
}

div.ace_gutter-cell.ace_warning {
  background-image: url("images/warning_icon.png");
}

div.ace_gutter-cell.ace_info, .ace_dark div.ace_gutter-cell.ace_info {
  background-image: url("images/info_icon.png");
}

.ace-tooltip-divider {
  background-color: gray;
  height: 1px;
  margin: 3px -4px;
}

img.ace-tooltip {
  border: none;
  display: inline;
  margin-left: 3px;
  margin-bottom: 3px;
}

div.ace_search {
  background: #fafafa;
  padding-right: 4px;
}

div.ace_search.right {
  background-color: #eee;
  border-radius: 0px;
  border-right: none;
  border-left: 1px solid #dadada;
  width: 299px;
  max-width: none;
  z-index: 101;
}

div.ace_search_form, div.ace_replace_form {
  width: 270px;
}

.ace_replace_form .ace_search_field {
  width: 184px;
}

button.ace_replacebtn {
  color: #484848;
  font-weight: bold;
  padding-left: 5px;
  padding-right: 5px;
}

button.ace_searchbtn:hover, button.ace_replacebtn:hover {
  background-color: #eee;
}

button.ace_replacebtn:active, button.ace_searchbtn:active {
  outline: none;
}

div.ace_search_options {
  display: none;
}

button.ace_searchbtn_close {
  position: absolute;
  top: 4px;
  right: 5px;
  opacity: 0.5;
  background: url(images/search_close.png);
}

button.ace_searchbtn_close:hover {
  background-color: transparent;
  background-position: 0 0;
  opacity: 1.0;
}

button.ace_searchbtn_close:active {
  outline: none;
}

.editor-dialog {
  background-color: white;
  position: absolute;
  bottom: 0;
  left: 0;
  right: 0;
  top: 0;
  z-index: 10;
  opacity: 1;
  transition: opacity 250ms;
  text-align: center;
}

.editor-dialog .editor-dialog-message {
  margin-top: 40px;
  margin-bottom: 20px;
  font-size: 20px;
  color: #888;
}

.always-view-as-text-button {
  position: absolute;
  bottom: 20px;
  right: 20px;
  color: #ccc;
}

.editor-dialog a {
  text-decoration: none;
  color: #ccc;
}

.editor-dialog a:hover {
  text-decoration: underline;
  color: #888;
}

.editor-dialog.transition-hidden {
  opacity: 0;
  pointer-events: none;
}

.minimap {
  right: 15px;
  width: 10px;
  bottom: 0;
  top: 0;
  position: absolute;
  z-index: 10;
}

.minimap-marker {
  border-radius: 2px;
  position: absolute;
  height: 6px;
  left: 1px;
  right: 1px;
  background: #DDD;
  cursor: pointer;
}

.minimap-marker.error {
  background: #F55;
}

.minimap-marker.warning {
  background: #DD3;
}

.minimap-marker.info {
  background: #9CC;
}

.fileview-filename-container {
}

.fileview-filename-container .filename {
  display: inline-block;
}

.fileview-filename-container.project .filename {
  font-size: 16px;
  top: 10px;
}

.listview-cell-highlighted .fileview-filename-container .filename {
  color: #fff;
}

.listview-cell-highlighted .fileview-filename-container .infoField {
  color: #fff;
}

.fileview-filename-container .fileStatus {
  background: #999;
	border-radius: 2px;

  position: absolute;
  top: 2px;
  right: 7px;
  height: 16px;

  transition: width 0.4s;
  width: 0;
}

.fileview-filename-container.project .fileStatus {
  top: 12px;
}

.fileview-filename-container .fileStatus.error {
  width: 5px;
  background: #F55;
}

.fileview-filename-container .fileStatus.warning {
  width: 5px;
  background: #DD3;
}

.fileview-filename-container .fileStatus.info {
  width: 5px;
  background: #9CC;
}

.listview-cell-highlighted .fileview-filename-container .fileStatus {
  background: #fff;
}

.fileview-filename-container .gitStatus {
  border-radius: 2px;
  background: #999;
  position: absolute;
  top: 2px;
  right: 1px;
  height: 16px;
  width: 0;
  transition: width 0.4s;
}

.fileview-filename-container.project .gitStatus {
  top: 12px;
}

.fileview-filename-container .gitStatus.dirty {
  width: 5px;
  background: #008ab8;
}

.listview-cell-highlighted .fileview-filename-container .gitStatus {
  background: #fff;
}

.fileview-filename-container .menu {
  opacity: 0;
  position: absolute;
  right: 0;
  width: 15px;
}

.fileview-filename-container .menu.open {
  opacity: 1;
}

.fileview-filename-container .filename {
  overflow: hidden;
  position: absolute;
  top: 1px;
  text-overflow: ellipsis;
  white-space: nowrap;
  width: 100%;
}

.fileview-filename-container:hover .filename {
}

.fileview-separator .line {
  margin-top: 15px;
  border-top: 1px solid #ddd;
}

#fileViewArea {
  bottom: 0;
  position: absolute;
  top: 48px;
  width: 100%;
}

#fileViewArea .listview-container {
  bottom: 0;
  left: 0;
  outline: 0;
  overflow-x: auto;
  overflow-y: auto;
  position: absolute;
  right: 0;
  top: 0;
}

#fileViewArea .listview-dragover {
  bottom: 0;
  left: 0;
  pointer-events: none;
  position: absolute;
  right: 0;
  top: 0;
}

#fileViewArea .listview-dragover.listview-dragover-active {
  border: 2px solid #aaf;
}

#file-item-context-menu {
  top: 0;
  left: 0;
  position: fixed;
  z-index: 100;
  display: none;
}

#file-item-context-menu.open {
  display: block;
}

#file-item-context-menu .backdrop {
  position: fixed;
  top: 0;
  left: 0;
  width: 100%;
  height: 100%;
  background-color: rgba(0, 0, 0, 0);
}

.nameField.typeFolder::before {
  content: '\f114'; /* fa-folder-o */
  font-family: 'FontAwesome';
  margin-right: 3px;
}

.nameField.typeFile::before {
  content: '\f016'; /* fa-file-o */
  font-family: 'FontAwesome';
  margin-right: 4px;
}

.nameField.typeTextFile::before {
  content: '\f0f6'; /* fa-file-text-o */
  font-family: 'FontAwesome';
  margin-right: 4px;
}

.nameField.typeHtmlFile::before {
  content: '\f1c9'; /* fa-file-code-o */
  font-family: 'FontAwesome';
  margin-right: 4px;
}

.nameField.typeImageFile::before {
  content: '\f1c5'; /* fa-file-image-o */
  font-family: 'FontAwesome';
  margin-right: 4px;
}

#modalBackdrop {
  display:none;
  position: absolute;
  top: 0;
  left: 0;
  width: 100%;
  height: 100%;
  background-color: black;
  opacity: 0.25;
  z-index: 500;
}

.outlineItem.topLevel.class:hover {
  background-color: rgba(255, 255, 255, 0.1);
  border-radius: 5px;
}

.outlineItem >a {
  display: block;
}

.outlineItem {
  overflow: hidden;
  text-overflow: ellipsis;
}

.outlineItem.selected {
  background-color: rgba(255, 255, 255, 0.1);
}

li.outlineItem.topLevel.class {
  margin-top: 10px;
  margin-bottom: 10px;
}

.outlineItem.topLevel.class, .outlineItem.topLevel.class > a {
  color: #ddd;
}

.outlineItem.topLevel.function, .outlineItem.method,
.outlineItem.topLevel.function > a, .outlineItem.method > a {
  color: #888;
}

.outlineItem.topLevel.function > a:after, .outlineItem.method > a:after {
  content: '()';
}

.outlineItem.accessor,
.outlineItem.accessor > a {
  color: #77c;
}

.outlineItem.accessor.getter > a:before,
.outlineItem.accessor.getter > a:before {
  content: 'get ';
  color: #888;
}

.outlineItem.accessor.setter > a:before,
.outlineItem.accessor.setter > a:before {
  content: 'set ';
  color: #888;
}

.outlineItem.topLevel.variable, .outlineItem.property,
.outlineItem.topLevel.variable > a, .outlineItem.property > a {
  color: #77c;
}

.outlineItem.topLevel.variable .returnType,
.outlineItem.property .returnType {
  opacity: .8;
}

.outlineItem.topLevel.variable .returnType:before,
.outlineItem.property .returnType:before {
  content: ' \02014  ';
}

#toggleOutlineButton {
  background-color: rgba(255, 255, 255, 0.5);
  border: none;
  border-radius: 5px;
  bottom: 10px;
  height: 30px;
  position: absolute;
  right: 30px;
  width: 30px;
  z-index: 100;
}

#toggleOutlineButton:hover {
  background-color: rgba(255, 255, 255, 0.7);;
}

#toggleOutlineButton:active {
  background-color: rgba(255, 255, 255, 1);;
}

#toggleOutlineButton:focus {
  outline: none;
}

#outline {
  background: rgba(0, 0, 0, 0.8);
  border: 1px solid rgba(255, 255, 255, 0.2);
  bottom: 40px;
  overflow-y: auto;
  padding: 10px;
  position: absolute;
  right: 30px;
  top: 10px;
  transition: opacity 250ms;
  width: 200px;
  z-index: 100;
}

#outline.collapsed {
  opacity: 0;
  pointer-events: none;
}

#outline ul {
  margin: 0;
  margin-left: 15px;
  padding: 0;
}

#outline > ul {
  margin-left: 0;
}

li.outlineItem a {
  white-space: nowrap;
}

.tabview-tabbar {
  margin-right: 95px;
}

<<<<<<< HEAD
.tabview-workspace * {
  -webkit-font-smoothing: antialiased;
=======
#togglePreviewButton {
  color: rgba(255, 255, 255, 1.0);
  background-color: rgba(39, 40, 34, 1.0);
  border: 1px;
  border-style: solid;
  border-color: rgba(255, 255, 255, 1.0);
  border-radius: 0px;
  font-weight: bold;
  position: absolute;
  padding-left: 15px;
  padding-right: 15px;
  right: 0px;
  width: 150px;
  z-index: 100;
}

#togglePreviewButton:hover {
  background-color: #ddd;
}

#togglePreviewButton:active {
  background-color: #eee;
}

#togglePreviewButton:focus {
  outline: none;
}

#markdownContent {
  background-color: rgba(39, 40, 34, 1.0);
  border: 1px solid rgba(255, 255, 255, 0.2);
  bottom: 0px;
  overflow-y: auto;
  width: 100%;
  padding: 10px;
  position: absolute;
  top: 0px;
  transition: opacity 250ms;
  z-index: 100;
>>>>>>> faf80d17
}<|MERGE_RESOLUTION|>--- conflicted
+++ resolved
@@ -560,10 +560,6 @@
   margin-right: 95px;
 }
 
-<<<<<<< HEAD
-.tabview-workspace * {
-  -webkit-font-smoothing: antialiased;
-=======
 #togglePreviewButton {
   color: rgba(255, 255, 255, 1.0);
   background-color: rgba(39, 40, 34, 1.0);
@@ -603,5 +599,8 @@
   top: 0px;
   transition: opacity 250ms;
   z-index: 100;
->>>>>>> faf80d17
+}
+
+.tabview-workspace * {
+  -webkit-font-smoothing: antialiased;
 }