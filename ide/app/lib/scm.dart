--- conflicted
+++ resolved
@@ -285,7 +285,6 @@
         });
       });
     }).catchError((e) {
-<<<<<<< HEAD
       activeClone = null;
       if (e is GitException && e.errorCode
           == GitErrorConstants.GIT_AUTH_REQUIRED) {
@@ -295,14 +294,10 @@
           == GitErrorConstants.GIT_CLONE_CANCEL) {
         throw new SparkException(e.toString(),
             SparkErrorConstants.GIT_CLONE_CANCEL, true);
-=======
-      if (e is GitException && e.errorCode == GitErrorConstants.GIT_AUTH_REQUIRED) {
-        throw new SparkException(e.toString(), SparkErrorConstants.AUTH_REQUIRED);
       } else if ( e is GitException && e.errorCode
-          == GitErrorConstants.GIT_SUBMODULES_NOT_YET_SUPPORTED) {
+          == GitErrorConstants.GIT_SUBMODULES_NOT_YET_SUPPORTED)  {
         throw new SparkException(e.toString(),
             SparkErrorConstants.GIT_SUBMODULES_NOT_YET_SUPPORTED);
->>>>>>> 41f72e4a
       } else {
         throw new SparkException(e.toString());
       }
