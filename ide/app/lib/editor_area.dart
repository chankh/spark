// Copyright (c) 2013, Google Inc. Please see the AUTHORS file for details.
// All rights reserved. Use of this source code is governed by a BSD-style
// license that can be found in the LICENSE file.

/**
 * A TabView associated with opened documents. It sends request to an
 * [EditorProvider] to create/refresh editors.
 */
library spark.editor_area;

import 'dart:async';
import 'dart:html' hide File;

import 'ace.dart' as ace;
import 'editors.dart';
import 'ui/widgets/tabview.dart';
import 'ui/widgets/imageviewer.dart';
import 'workspace.dart';

/// A tab associated with a file.
abstract class EditorTab extends Tab {
  final Resource file;

  EditorTab(EditorArea parent, this.file) : super(parent) {
    label = file.name;
  }

  void resize();

  /**
   * Notify the Editor that the file contents have changed on disk.
   */
  void fileContentsChanged();
}

/// An [EditorTab] that contains an [AceEditor].
class AceEditorTab extends EditorTab {
  final Editor editor;
  final EditorProvider provider;

  AceEditorTab(EditorArea parent, this.provider, this.editor, Resource file)
    : super(parent, file) {
    page = editor.element;
<<<<<<< HEAD
    editor.onModification.listen((_) => persisted = true);
=======
    editor.onModification.listen((_) => parent.persistTab(file));
>>>>>>> 2e75cb03
  }

  void activate() {
    editor.activate();
    provider.activate(editor);
    super.activate();
  }

  void focus() => editor.focus();

  void resize() => editor.resize();

  void fileContentsChanged() => editor.fileContentsChanged();
}

/// An [EditorTab] that contains an [ImageViewerTab].
class ImageViewerTab extends EditorTab {
  final ImageViewer imageViewer;
  final EditorProvider provider;

  ImageViewerTab(EditorArea parent, this.provider, this.imageViewer, Resource file)
    : super(parent, file) {
    page = imageViewer.element;
  }

  void activate() {
    provider.activate(imageViewer);
    super.activate();
    resize();
  }

  void resize() => imageViewer.resize();

  void fileContentsChanged() => imageViewer.fileContentsChanged();
}

/**
 * Manages a list of open editors.
 */
class EditorArea extends TabView {
  static final RegExp _imageFileType =
      new RegExp(r'\.(jpe?g|png|gif|ico)$', caseSensitive: false);

  final EditorProvider editorProvider;
  final Map<Resource, EditorTab> _tabOfFile = {};

  final Workspace _workspace;

  bool _allowsLabelBar = true;

  StreamController<String> _nameController = new StreamController.broadcast();

  EditorArea(Element parentElement,
             this.editorProvider, this._workspace,
             {bool allowsLabelBar: true})
      : super(parentElement) {
    onClose.listen((EditorTab tab) => closeFile(tab.file));
    this.allowsLabelBar = allowsLabelBar;
    showLabelBar = true;

    _workspace.onResourceChange.listen((ResourceChangeEvent event) {
      for (ChangeDelta delta in event.changes) {
        if (delta.isDelete && delta.resource.isFile) {
          closeFile(delta.resource);
        } else if (delta.isChange && delta.resource.isFile) {
          _updateFile(delta.resource);
        }
      }
    });
  }

  Stream<String> get onNameChange => _nameController.stream;

  bool get allowsLabelBar => _allowsLabelBar;
  set allowsLabelBar(bool value) {
    _allowsLabelBar = value;
  }

  // TabView
  Tab add(EditorTab tab, {bool switchesTab: true}) {
    _tabOfFile[tab.file] = tab;
    return super.add(tab, switchesTab: switchesTab);
  }

  // TabView
  Tab replace(EditorTab tabToReplace, EditorTab tab, {bool switchesTab: true}) {
    _tabOfFile[tab.file] = tab;
    return super.replace(tabToReplace, tab, switchesTab: switchesTab);
  }

  // TabView
  bool remove(EditorTab tab, {bool switchesTab: true, bool layoutNow: true}) {
    if (super.remove(tab, switchesTab: switchesTab, layoutNow: layoutNow)) {
      _tabOfFile.remove(tab.file);
      editorProvider.close(tab.file);
      return true;
    }
    return false;
  }

  /// Inform the editor area to layout it self according to the new size.
  void resize() {
    if (selectedTab != null) {
      (selectedTab as EditorTab).resize();
    }
  }

  /// Switches to a file. If the file is not opened and [forceOpen] is `true`,
  /// [selectFile] will be called instead. Otherwise the editor provide is
  /// requested to switch the file to the editor in case the editor is shared.
  void selectFile(Resource file,
                  {bool forceOpen: false, bool switchesTab: true,
                  bool replaceCurrent: true, bool forceFocus: false}) {
    if (_tabOfFile.containsKey(file)) {
      EditorTab tab = _tabOfFile[file];
      if (switchesTab) tab.select(forceFocus: forceFocus);
      _nameController.add(file.name);
      return;
    }

    if (forceOpen || replaceCurrent) {
      EditorTab tab;

      Editor editor = editorProvider.createEditorForFile(file);
      if (editor is ace.TextEditor) {
        tab = new AceEditorTab(this, editorProvider, editor, file);
      } else if (editor is ImageViewer) {
        tab = new ImageViewerTab(this, editorProvider, editor, file);
      } else {
        assert(false);
      }

      // On explicit request to open a tab, persist the new tab.
      if (!replaceCurrent) tab.persisted = true;

      // Don't replace the current tab if it's persisted.
      if ((selectedTab is AceEditorTab) &&
          (selectedTab as AceEditorTab).persisted) {
        replaceCurrent = false;
      }

<<<<<<< HEAD
=======
      EditorTab tabToReplace = null;
>>>>>>> 2e75cb03
      if (replaceCurrent) {
        tabToReplace = selectedTab;
      } else {
        tabToReplace = tabs.firstWhere((t) => !t.persisted, orElse: () => null);
      }

      if (tabToReplace != null) {
        replace(tabToReplace, tab, switchesTab: switchesTab);
      } else {
        add(tab, switchesTab: switchesTab);
      }

      if (forceFocus) tab.select(forceFocus: forceFocus);

      _nameController.add(file.name);
    }

    _savePersistedTabs();
  }

  void persistTab(File file) {
    EditorTab tab = _tabOfFile[file];
    if (tab != null) tab.persisted = true;
    _savePersistedTabs();
  }

  void _savePersistedTabs() {
    List<String> filesUuids = [];
    for(EditorTab tab in tabs) {
      if (tab.persisted) filesUuids.add(tab.file.uuid);
    }

    EditorManager manager = (editorProvider as EditorManager);
    manager.persistedFilesUuids = filesUuids;
    manager.persistState();
  }

  void persistTab(File file) {
    EditorTab tab = _tabOfFile[file];
    if (tab != null) tab.persisted = true;
  }

  /// Closes the tab.
  void closeFile(File file) {
    EditorTab tab = _tabOfFile[file];
    if (tab != null) {
      remove(tab);
      tab.close();
      editorProvider.close(file);
      _nameController.add(selectedTab == null ? null : selectedTab.label);
    }

    _savePersistedTabs();
  }

  // Replaces the file loaded in a tab with a renamed version of the file
  // The new tab is not selected.
  void renameFile(Resource file) {
    if (_tabOfFile.containsKey(file)) {
      EditorTab tab = _tabOfFile[file];
      tab.label = file.name;
      _nameController.add(selectedTab.label);
    }
  }

  void _updateFile(File file) {
    EditorTab tab = _tabOfFile[file];
    if (tab != null) {
      tab.fileContentsChanged();
    }
  }
}<|MERGE_RESOLUTION|>--- conflicted
+++ resolved
@@ -41,11 +41,7 @@
   AceEditorTab(EditorArea parent, this.provider, this.editor, Resource file)
     : super(parent, file) {
     page = editor.element;
-<<<<<<< HEAD
-    editor.onModification.listen((_) => persisted = true);
-=======
     editor.onModification.listen((_) => parent.persistTab(file));
->>>>>>> 2e75cb03
   }
 
   void activate() {
@@ -187,10 +183,7 @@
         replaceCurrent = false;
       }
 
-<<<<<<< HEAD
-=======
       EditorTab tabToReplace = null;
->>>>>>> 2e75cb03
       if (replaceCurrent) {
         tabToReplace = selectedTab;
       } else {
@@ -226,11 +219,6 @@
     EditorManager manager = (editorProvider as EditorManager);
     manager.persistedFilesUuids = filesUuids;
     manager.persistState();
-  }
-
-  void persistTab(File file) {
-    EditorTab tab = _tabOfFile[file];
-    if (tab != null) tab.persisted = true;
   }
 
   /// Closes the tab.
