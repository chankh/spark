// Copyright (c) 2014, Google Inc. Please see the AUTHORS file for details.
// All rights reserved. Use of this source code is governed by a BSD-style
// license that can be found in the LICENSE file.

library spark.exception;

/**
 * A wrapper class for all errors thrown inside spark. Each error is represented
 * by a unique [errorCode] pre-defined by SparkErrorConstants class.
 */
class SparkException implements Exception {
  /// The error message.
  final String message;
  /// Represents the unique string for each error type.
  final String errorCode;
  /// Indicates if the error is not necessary to be handled and can be ignored.
  bool canIgnore = false;

  SparkException(this.message, [this.errorCode, this.canIgnore]);

  String toString() => errorCode == null ?
      "SparkException: $message" : "SparkException($errorCode): $message";
}

/**
 * Defines all error types in spark as string. Each error string represents a
 * unique [SparkException].
 */
class SparkErrorConstants {
  static final String BRANCH_NOT_FOUND = "branch_not_found";
  static final String GIT_CLONE_DIR_IN_USE = "git.clone_dir_in_use";
  static final String AUTH_REQUIRED = "auth.required";
<<<<<<< HEAD
  static final String GIT_CLONE_CANCEL = "git.clone_cancel";
=======
  static final String GIT_SUBMODULES_NOT_YET_SUPPORTED
      = "git.submodules_not_yet_supported";
>>>>>>> 41f72e4a
}<|MERGE_RESOLUTION|>--- conflicted
+++ resolved
@@ -30,10 +30,7 @@
   static final String BRANCH_NOT_FOUND = "branch_not_found";
   static final String GIT_CLONE_DIR_IN_USE = "git.clone_dir_in_use";
   static final String AUTH_REQUIRED = "auth.required";
-<<<<<<< HEAD
   static final String GIT_CLONE_CANCEL = "git.clone_cancel";
-=======
   static final String GIT_SUBMODULES_NOT_YET_SUPPORTED
       = "git.submodules_not_yet_supported";
->>>>>>> 41f72e4a
 }