// Copyright (c) 2013, Google Inc. Please see the AUTHORS file for details.
// All rights reserved. Use of this source code is governed by a BSD-style
// license that can be found in the LICENSE file.

/**
 * An entrypoint to the [ace.dart](https://github.com/rmsmith/ace.dart) package.
 */
library spark.ace;

import 'dart:async';
import 'dart:html' as html;
import 'dart:js' as js;
import 'dart:math' as math;

import 'package:ace/ace.dart' as ace;
import 'package:ace/proxy.dart';
import 'package:crypto/crypto.dart' as crypto;
import 'package:path/path.dart' as path;

import '../spark_flags.dart';
import 'css/cssbeautify.dart';
import 'editors.dart';
import 'navigation.dart';
import 'package_mgmt/bower_properties.dart';
import 'package_mgmt/pub_properties.dart';
import 'platform_info.dart';
import 'preferences.dart';
import 'utils.dart' as utils;
import 'workspace.dart' as workspace;
import 'services.dart' as svc;
import 'outline.dart';
import 'ui/polymer/goto_line_view/goto_line_view.dart';
import 'utils.dart';

export 'package:ace/ace.dart' show EditSession;

class TextEditor extends Editor {
  static final RegExp whitespaceRegEx = new RegExp('[\t ]*\$', multiLine:true);

  final AceManager aceManager;
  final workspace.File file;

  StreamSubscription _aceSubscription;
  StreamController _dirtyController = new StreamController.broadcast();
  StreamController _modificationController = new StreamController.broadcast();
  Completer<Editor> _whenReadyCompleter = new Completer();

  final SparkPreferences _prefs;
  ace.EditSession _session;

  String _lastSavedHash;

  bool _dirty = false;

  factory TextEditor(AceManager aceManager, workspace.File file,
      SparkPreferences prefs) {
    if (DartEditor.isDartFile(file)) {
      return new DartEditor._create(aceManager, file, prefs);
    }
    if (CssEditor.isCssFile(file)) {
      return new CssEditor._create(aceManager, file, prefs);
    }
    return new TextEditor._create(aceManager, file, prefs);
  }

  TextEditor._create(this.aceManager, this.file, this._prefs);

  Future<Editor> get whenReady => _whenReadyCompleter.future;

  void setSession(ace.EditSession value) {
    _session = value;
    if (_aceSubscription != null) _aceSubscription.cancel();
    _aceSubscription = _session.onChange.listen((_) => dirty = true);
    if (!_whenReadyCompleter.isCompleted) _whenReadyCompleter.complete(this);

    _invokeReconcile();
  }

  bool get dirty => _dirty;

  Stream get onDirtyChange => _dirtyController.stream;
  Stream get onModification => _modificationController.stream;

  set dirty(bool value) {
    if (value != _dirty) {
      _dirty = value;
      _dirtyController.add(value);
    }
    _modificationController.add(dirty);
  }

  html.Element get element => aceManager.parentElement;

  void activate() {
    aceManager.outline.visible = supportsOutline;
    aceManager._aceEditor.readOnly = readOnly;
  }

  /**
   * Called a short delay after the file's content has been altered.
   */
  void reconcile() { }

  void deactivate() { }

  void resize() => aceManager.resize();

  void focus() => aceManager.focus();

  void select(Span selection) {
    // Check if we're the current editor.
    if (file != aceManager.currentFile) return;

    ace.Point startSelection = _session.document.indexToPosition(selection.offset);
    ace.Point endSelection = _session.document.indexToPosition(
        selection.offset + selection.length);

    aceManager._aceEditor.gotoLine(startSelection.row);

    ace.Selection aceSel = aceManager._aceEditor.selection;
    aceSel.setSelectionAnchor(startSelection.row, startSelection.column);
    aceSel.selectTo(endSelection.row, endSelection.column);
  }

  bool get supportsOutline => false;

  bool get supportsFormat => false;

  // TODO(ussuri): use MetaPackageManager instead when it's ready.
  bool get readOnly => pubProperties.isInPackagesFolder(file) ||
      bowerProperties.isInPackagesFolder(file);

  void format() { }

  Future navigateToDeclaration([Duration timeLimit]) => new Future.value();

  void fileContentsChanged() {
    if (_session != null) {
      // Check that we didn't cause this change event.
      file.getContents().then((String text) {
        String fileContentsHash = _calcMD5(text);

        if (fileContentsHash != _lastSavedHash) {
          _lastSavedHash = fileContentsHash;
          _replaceContents(text);
        }
      });
    }
  }

  Future save() {
    // We store a hash of the contents when saving. When we get a change
    // notification (in fileContentsChanged()), we compare the last write to the
    // contents on disk.
    if (_dirty) {
      String text = _session.value;

      // Remove the trailing whitespace if asked to do so.
      if (_prefs.stripWhitespaceOnSave) {
        text = text.replaceAll(whitespaceRegEx, '');
      }

      _lastSavedHash = _calcMD5(text);

      return file.setContents(text).then((_) {
        dirty = false;
        _invokeReconcile();
      });
    } else {
      return new Future.value();
    }
  }

  /**
   * Replace the editor's contents with the given text. Make sure that we don't
   * fire a change event.
   */
  void _replaceContents(String newContents) {
    _aceSubscription.cancel();

    try {
      // Restore the cursor position and scroll location.
      int scrollTop = _session.scrollTop;
      html.Point cursorPos = null;
      if (aceManager.currentFile == file) {
        cursorPos = aceManager.cursorPosition;
      }
      _session.value = newContents;
      _session.scrollTop = scrollTop;
      if (cursorPos != null) {
        aceManager.cursorPosition = cursorPos;
      }

      _invokeReconcile();
    } finally {
      _aceSubscription = _session.onChange.listen((_) => dirty = true);
    }
  }

  void _invokeReconcile() {
    reconcile();
  }
}

class DartEditor extends TextEditor {
  static bool isDartFile(workspace.File file) => file.name.endsWith('.dart');

  int outlineScrollPosition = 0;

  DartEditor._create(AceManager aceManager, workspace.File file,
      SparkPreferences prefs) : super._create(aceManager, file, prefs);

  bool get supportsOutline => true;

  @override
  void activate() {
    super.activate();

    if (_session != null) {
      _outline.build(file.name, _session.value);
    }

    _outline.scrollPosition = outlineScrollPosition;
  }

  @override
  void deactivate() {
    super.deactivate();

    outlineScrollPosition = _outline.scrollPosition;
  }

  void reconcile() {
    int pos = _outline.scrollPosition;
    _outline.build(file.name, _session.value).then((_) {
      _outline.scrollPosition = pos;
    });
  }

  Outline get _outline => aceManager.outline;

  Future<svc.Declaration> navigateToDeclaration([Duration timeLimit]) {
    int offset = _session.document.positionToIndex(
        aceManager._aceEditor.cursorPosition);

    Future declarationFuture = aceManager._analysisService.getDeclarationFor(
        file, offset);

    if (timeLimit != null) {
      declarationFuture = declarationFuture.timeout(timeLimit, onTimeout: () =>
          throw new TimeoutException("navigateToDeclaration timed out"));
    }

    return declarationFuture.then((svc.Declaration declaration) {
      if (declaration != null) {
        if (declaration is svc.SourceDeclaration) {
          workspace.File targetFile = declaration.getFile(file.project);

          // Open targetFile and select the range of text.
          if (targetFile != null) {
            Span selection = new Span(declaration.offset, declaration.length);
            aceManager.delegate.openEditor(targetFile, selection: selection);
          }
        } else if (declaration is svc.DocDeclaration) {
          html.window.open(declaration.url, "spark_doc");
        }
      }
      return declaration;
    });
  }
}

class CssEditor extends TextEditor {
  static bool isCssFile(workspace.File file) => file.name.endsWith('.css');

  CssEditor._create(AceManager aceManager, workspace.File file,
    SparkPreferences prefs) : super._create(aceManager, file, prefs);

  bool get supportsFormat => true;

  void format() {
    String oldValue = _session.value;
    String newValue = new CssBeautify().format(oldValue);
    if (newValue != oldValue) {
      _replaceContents(newValue);
      dirty = true;
    }
  }
}

/**
 * A wrapper around an Ace editor instance.
 */
class AceManager {
  static final KEY_BINDINGS = ace.KeyboardHandler.BINDINGS;
  /**
   * The container for the Ace editor.
   */
  final html.Element parentElement;
  final AceManagerDelegate delegate;

  Outline outline;

  StreamController _onGotoDeclarationController = new StreamController();
  Stream get onGotoDeclaration => _onGotoDeclarationController.stream;
  GotoLineView gotoLineView;

  ace.Editor _aceEditor;

  workspace.Marker _currentMarker;

  StreamSubscription<ace.FoldChangeEvent> _foldListenerSubscription;

  static bool get available => js.context['ace'] != null;

  StreamSubscription _markerSubscription;
  workspace.File currentFile;
  svc.AnalyzerService _analysisService;

  AceManager(this.parentElement,
             this.delegate,
             svc.Services services,
             PreferenceStore prefs) {
    ace.implementation = ACE_PROXY_IMPLEMENTATION;
    _aceEditor = ace.edit(parentElement);
    _aceEditor.renderer.fixedWidthGutter = true;
    _aceEditor.highlightActiveLine = false;
    _aceEditor.printMarginColumn = 80;
    _aceEditor.readOnly = true;
    _aceEditor.fadeFoldWidgets = true;

    _analysisService =  services.getService("analyzer");

    // Enable code completion.
    ace.require('ace/ext/language_tools');
    _aceEditor.setOption('enableBasicAutocompletion', true);
    _aceEditor.setOption('enableSnippets', true);
    _aceEditor.setOption('enableMultiselect', false);

    // Override Ace's `gotoline` command.
    var command = new ace.Command(
        'gotoline',
        const ace.BindKey(mac: 'Command-L', win: 'Ctrl-L'),
        _showGotoLineView);
    _aceEditor.commands.addCommand(command);
    if (PlatformInfo.isMac) {
      command = new ace.Command(
          'scrolltobeginningofdocument',
          const ace.BindKey(mac: 'Home'),
          _scrollToBeginningOfDocument);
      _aceEditor.commands.addCommand(command);

      command = new ace.Command(
          'scrolltoendofdocument',
          const ace.BindKey(mac: 'End'),
          _scrollToEndOfDocument);
      _aceEditor.commands.addCommand(command);
    }

    // Add some additional file extension editors.
    ace.Mode.extensionMap['classpath'] = ace.Mode.XML;
    ace.Mode.extensionMap['cmd'] = ace.Mode.BATCHFILE;
    ace.Mode.extensionMap['diff'] = ace.Mode.DIFF;
    ace.Mode.extensionMap['lock'] = ace.Mode.YAML;
    ace.Mode.extensionMap['project'] = ace.Mode.XML;

    _setupOutline(prefs);
    _setupGotoLine();

    var node = parentElement.getElementsByClassName("ace_content")[0];
    node.onClick.listen((e) {
      bool accelKey = PlatformInfo.isMac ? e.metaKey : e.ctrlKey;
      if (accelKey) _onGotoDeclarationController.add(null);
    });
  }

  void _setupOutline(PreferenceStore prefs) {
    outline = new Outline(_analysisService, parentElement, prefs);

    outline.onChildSelected.listen((OutlineItem item) {
      ace.Point startPoint =
          currentSession.document.indexToPosition(item.nameStartOffset);
      ace.Point endPoint =
          currentSession.document.indexToPosition(item.nameEndOffset);

      ace.Selection selection = _aceEditor.selection;
      _aceEditor.gotoLine(startPoint.row);
      selection.setSelectionAnchor(startPoint.row, startPoint.column);
      selection.selectTo(endPoint.row, endPoint.column);
      _aceEditor.focus();
    });

    ace.Point lastCursorPosition =  new ace.Point(-1, -1);
    _aceEditor.onChangeSelection.listen((_) {
      ace.Point newCursorPosition = _aceEditor.cursorPosition;
      // Cancel the last outline selection update
      if (lastCursorPosition != newCursorPosition) {
        int cursorOffset = currentSession.document.positionToIndex(
            newCursorPosition);
        outline.selectItemAtOffset(cursorOffset);
      }
      lastCursorPosition = newCursorPosition;
    });
  }

  void _setupGotoLine() {
    // Set up the goto line dialog.
    gotoLineView = new GotoLineView();
    if (gotoLineView is! GotoLineView) {
      html.querySelector('#splashScreen').style.backgroundColor = 'red';
    }
    gotoLineView.style.zIndex = '101';
    parentElement.children.add(gotoLineView);
    gotoLineView.onTriggered.listen(_handleGotoLineViewEvent);
    gotoLineView.onClosed.listen(_handleGotoLineViewClosed);
    parentElement.onKeyDown
        .where((e) => e.keyCode == html.KeyCode.ESC)
        .listen((_) => gotoLineView.hide());
  }

  bool isFileExtensionEditable(String extension) {
    if (extension.startsWith('.')) {
      extension = extension.substring(1);
    }
    return ace.Mode.extensionMap[extension] != null;
  }

  html.Element get _editorElement => parentElement.parent;

  html.Element get _minimapElement {
    List element = parentElement.getElementsByClassName("minimap");
    return element.length == 1 ? element.first : null;
  }

  String _formatAnnotationItemText(String text, [String type]) {
    if (type == null) return text;

    return "<img class='ace-tooltip' src='images/${type}_icon.png'> ${text}";
  }

  void setMarkers(List<workspace.Marker> markers) {
    List<ace.Annotation> annotations = [];
    int numberLines = currentSession.screenLength;

    _recreateMiniMap();
    Map<int, ace.Annotation> annotationByRow = new Map<int, ace.Annotation>();

    html.Element minimap = _minimapElement;

    markers.sort((x, y) => x.lineNum.compareTo(y.lineNum));
    int numberMarkers = markers.length.clamp(0, 100);

    var isScrolling = (_aceEditor.lastVisibleRow -
        _aceEditor.firstVisibleRow + 1) < currentSession.document.length;

    int documentHeight;
    if (!isScrolling) {
      var lineElements = parentElement.getElementsByClassName("ace_line");
      documentHeight = (lineElements.last.offsetTo(parentElement).y -
          lineElements.first.offsetTo(parentElement).y);
    }

    for (int markerIndex = 0; markerIndex < numberMarkers; markerIndex++) {
      workspace.Marker marker = markers[markerIndex];
      String annotationType = _convertMarkerSeverity(marker.severity);

      // Style the marker with the annotation type.
      String markerHtml = _formatAnnotationItemText(marker.message,
          annotationType);

      ace.Point charPoint = currentSession.document.indexToPosition(
          marker.charStart);
      // Ace uses 0-based lines.
      int aceRow = marker.lineNum - 1;
      int aceColumn = charPoint.column;

      // If there is an existing annotation, delete it and combine into one.
      var existingAnnotation = annotationByRow[aceRow];
      if (existingAnnotation != null) {
        markerHtml = '${existingAnnotation.html}'
            '<div class="ace-tooltip-divider"></div>${markerHtml}';
        annotations.remove(existingAnnotation);
      }

      ace.Annotation annotation = new ace.Annotation(
          html: markerHtml,
          row: aceRow,
          type: annotationType);
      annotations.add(annotation);
      annotationByRow[aceRow] = annotation;

      double verticalPercentage = currentSession.documentToScreenRow(
          marker.lineNum, aceColumn) / numberLines;

      String markerPos;

      if (!isScrolling) {
        markerPos = '${verticalPercentage * documentHeight}px';
      } else {
        markerPos = (verticalPercentage * 100.0).toStringAsFixed(2) + "%";
      }

      // TODO(ericarnold): This should also be based upon annotations so ace's
      //     immediate handling of deleting / adding lines gets used.

      // Only add errors and warnings to the mini-map.
      if (marker.severity >= workspace.Marker.SEVERITY_WARNING) {
        html.Element minimapMarker = new html.Element.div();
        minimapMarker.classes.add("minimap-marker ${marker.severityDescription}");
        minimapMarker.style.top = markerPos;
        minimapMarker.onClick.listen((e) => _miniMapMarkerClicked(e, marker));

        minimap.append(minimapMarker);
      }
    }

    currentSession.setAnnotations(annotations);
  }

  void selectNextMarker() {
    _selectMarkerFromCurrent(1);
  }

  void selectPrevMarker() {
    _selectMarkerFromCurrent(-1);
  }

  void _selectMarkerFromCurrent(int offset) {
    // TODO(ericarnold): This should be based upon the current cursor position.
    List<workspace.Marker> markers = currentFile.getMarkers();
    if (markers != null && markers.length > 0) {
      if (_currentMarker == null) {
        _selectMarker(markers[0]);
      } else {
        int markerIndex = markers.indexOf(_currentMarker);
        markerIndex += offset;
        if (markerIndex < 0) {
          markerIndex = markers.length -1;
        } else if (markerIndex >= markers.length) {
          markerIndex = 0;
        }
        _selectMarker(markers[markerIndex]);
      }
    }
  }

  void _miniMapMarkerClicked(html.MouseEvent event, workspace.Marker marker) {
    event.stopPropagation();
    event.preventDefault();
    _selectMarker(marker);
  }

  void _selectMarker(workspace.Marker marker) {
    _aceEditor.gotoLine(marker.lineNum);
    ace.Selection selection = _aceEditor.selection;
    ace.Range range = selection.getLineRange(marker.lineNum - 1);
    selection.setSelectionAnchor(range.end.row, range.end.column);
    selection.selectTo(range.start.row, range.start.column);
    _aceEditor.focus();
    _currentMarker = marker;
  }

  void _recreateMiniMap() {
    if (parentElement == null) {
      return;
    }

    html.Element miniMap = new html.Element.div();
    miniMap.classes.add("minimap");

    if (_minimapElement != null) {
      _minimapElement.replaceWith(miniMap);
    } else {
      parentElement.append(miniMap);
    }
  }

  void clearMarkers() => currentSession.clearAnnotations();

  Future<String> getKeyBinding() {
    var handler = _aceEditor.keyBinding.keyboardHandler;
    return handler.onLoad.then((_) {
      return KEY_BINDINGS.contains(handler.name) ? handler.name : null;
    });
  }

  void setKeyBinding(String name) {
    var handler = new ace.KeyboardHandler.named(name);
    handler.onLoad.then((_) => _aceEditor.keyBinding.keyboardHandler = handler);
  }

  num getFontSize() => _aceEditor.fontSize;

  void setFontSize(num size) {
    _aceEditor.fontSize = size;
  }

  void focus() => _aceEditor.focus();

  void resize() => _aceEditor.resize(false);

  html.Point get cursorPosition {
    ace.Point cursorPosition = _aceEditor.cursorPosition;
    return new html.Point(cursorPosition.column, cursorPosition.row);
  }

  void set cursorPosition(html.Point position) {
    _aceEditor.navigateTo(position.y, position.x);
  }

  ace.EditSession createEditSession(String text, String fileName) {
    ace.EditSession session = ace.createEditSession(
        text, new ace.Mode.forFile(fileName));
    _applyCustomSession(session, fileName);
    return session;
  }

  void _applyCustomSession(ace.EditSession session, String fileName) {
    String extention = path.extension(fileName);
    switch (extention) {
      case '.dart':
        session.tabSize = 2;
        session.useSoftTabs = true;
        break;
      default:
        // For now, 2-space for all file types by default. This can be changed
        // in the future.
        session.tabSize = 2;
        session.useSoftTabs = true;
        break;
    }
    // Disable Ace's analysis (this shows up in JavaScript files).
    session.useWorker = false;
  }

  ace.EditSession get currentSession => _aceEditor.session;

  void switchTo(ace.EditSession session, [workspace.File file]) {
    if (_foldListenerSubscription != null) {
      _foldListenerSubscription.cancel();
      _foldListenerSubscription = null;
    }

    if (session == null) {
      _aceEditor.session = ace.createEditSession('', new ace.Mode('ace/mode/text'));
    } else {
      _aceEditor.session = session;

      _foldListenerSubscription = currentSession.onChangeFold.listen((_) {
        setMarkers(file.getMarkers());
      });
    }

    // Setup the code completion options for the current file type.
    if (file != null) {
      currentFile = file;
      // For now, we turn on lexical code completion for Dart files. We'll want
      // to switch this over to semantic code completion soonest.
      //_aceEditor.setOption(
      //    'enableBasicAutocompletion', path.extension(file.name) != '.dart');

      if (_markerSubscription == null) {
        _markerSubscription = file.workspace.onMarkerChange.listen(
            _handleMarkerChange);
      }

      setMarkers(file.getMarkers());
<<<<<<< HEAD
      buildOutline();
      session.onChangeScrollTop.listen((_) => Timer.run(() {
        if (outline.visible) {
          int firstCursorOffset = currentSession.document.positionToIndex(
              new ace.Point(_aceEditor.firstVisibleRow, 0));
          int lastCursorOffset = currentSession.document.positionToIndex(
              new ace.Point(_aceEditor.lastVisibleRow, 0));

          outline.scrollToOffsets(firstCursorOffset, lastCursorOffset);
        }
      }));
=======
>>>>>>> d9e4d460
    }
  }

  void _handleMarkerChange(workspace.MarkerChangeEvent event) {
    if (event.hasChangesFor(currentFile)) {
      setMarkers(currentFile.getMarkers());
    }
  }

  String _convertMarkerSeverity(int markerSeverity) {
    switch (markerSeverity) {
      case workspace.Marker.SEVERITY_ERROR:
        return ace.Annotation.ERROR;
      case workspace.Marker.SEVERITY_WARNING:
        return ace.Annotation.WARNING;
      default:
        return ace.Annotation.INFO;
    }
  }

  void _showGotoLineView(_) {
    html.Element searchElement = parentElement.querySelector('.ace_search');
    if (searchElement != null) searchElement.style.display = 'none';
    gotoLineView.show();
  }

  void _handleGotoLineViewEvent(int line) {
    _aceEditor.gotoLine(line);
    gotoLineView.hide();
  }

  void _handleGotoLineViewClosed(_) => focus();

  void _scrollToBeginningOfDocument(_) {
    _aceEditor.session.scrollTop = 0;
  }

  void _scrollToEndOfDocument(_) {
    int lineHeight = html.querySelector('.ace_gutter-cell').clientHeight;
    _aceEditor.session.scrollTop = _aceEditor.session.document.length * lineHeight;
  }

  NavigationLocation get navigationLocation {
    if (currentFile == null) return null;
    ace.Range range = _aceEditor.selection.range;
    int offsetStart = _aceEditor.session.document.positionToIndex(range.start);
    int offsetEnd = _aceEditor.session.document.positionToIndex(range.end);
    Span span = new Span(offsetStart, offsetEnd - offsetStart);
    return new NavigationLocation(currentFile, span);
  }
}

class ThemeManager {
  static final LIGHT_THEMES = [
      'textmate', 'tomorrow'
  ];
  static final DARK_THEMES = [
      'monokai', 'tomorrow_night', 'idle_fingers', 'pastel_on_dark'
  ];

  ace.Editor _aceEditor;
  PreferenceStore _prefs;
  html.Element _label;
  List<String> _themes = [];

  ThemeManager(AceManager aceManager, this._prefs, this._label) :
      _aceEditor = aceManager._aceEditor {
    if (SparkFlags.useAceThemes) {
      if (SparkFlags.useDarkAceThemes) _themes.addAll(DARK_THEMES);
      if (SparkFlags.useLightAceThemes) _themes.addAll(LIGHT_THEMES);

      _prefs.getValue('aceTheme').then((String theme) {
        if (theme == null || theme.isEmpty || !_themes.contains(theme)) {
          theme = _themes[0];
        }
        _updateTheme(theme);
      });
    } else {
      _themes.add(DARK_THEMES[0]);
      _updateTheme(_themes[0]);
    }
  }

  void nextTheme(html.Event e) {
    e.stopPropagation();
    _changeTheme(1);
  }

  void prevTheme(html.Event e) {
    e.stopPropagation();
    _changeTheme(-1);
  }

  void _changeTheme(int direction) {
    int index = _themes.indexOf(_aceEditor.theme.name);
    index = (index + direction) % _themes.length;
    String newTheme = _themes[index];
    _updateTheme(newTheme);
  }

  void _updateTheme(String theme) {
    if (SparkFlags.useAceThemes) {
      _prefs.setValue('aceTheme', theme);
    }
    _aceEditor.theme = new ace.Theme.named(theme);
    if (_label != null) {
      _label.text = utils.toTitleCase(theme.replaceAll('_', ' '));
    }
  }
}

class KeyBindingManager {
  AceManager aceManager;
  PreferenceStore prefs;
  html.Element _label;

  KeyBindingManager(this.aceManager, this.prefs, this._label) {
    prefs.getValue('keyBindings').then((String value) {
      if (value != null) {
        aceManager.setKeyBinding(value);
      }
      _updateName(value);
    });
  }

  void inc(html.Event e) {
    e.stopPropagation();
    _changeBinding(1);
  }

  void dec(html.Event e) {
    e.stopPropagation();
    _changeBinding(-1);
  }

  void _changeBinding(int direction) {
    aceManager.getKeyBinding().then((String name) {
      int index = math.max(AceManager.KEY_BINDINGS.indexOf(name), 0);
      index = (index + direction) % AceManager.KEY_BINDINGS.length;
      String newBinding = AceManager.KEY_BINDINGS[index];
      prefs.setValue('keyBindings', newBinding);
      _updateName(newBinding);
      aceManager.setKeyBinding(newBinding);
    });
  }

  void _updateName(String name) {
    _label.text = (name == null ? 'Default' : utils.capitalize(name));
  }
}

class AceFontManager {
  AceManager aceManager;
  PreferenceStore prefs;
  html.Element _label;
  num _value;

  AceFontManager(this.aceManager, this.prefs, this._label) {
    _value = aceManager.getFontSize();
    _updateLabel(_value);

    prefs.getValue('fontSize').then((String pref) {
      try {
        _value = num.parse(pref);
        aceManager.setFontSize(_value);
        _updateLabel(_value);
      } catch (e) {

      }
    });
  }

  void dec() => _adjustSize(_value - 2);

  void inc() => _adjustSize(_value + 2);

  void _adjustSize(num newValue) {
    // Clamp to between 6pt and 36pt.
    _value = newValue.clamp(6, 36);
    aceManager.setFontSize(_value);
    _updateLabel(_value);
    prefs.setValue('fontSize', _value.toString());
  }

  void _updateLabel(num size) {
    _label.text = '${size}pt';
  }
}

abstract class AceManagerDelegate {
  /**
   * Mark the files with the given file extension as editable in text format.
   */
  void setShowFileAsText(String extension, bool enabled);

  /**
   * Returns true if the file with the given filename can be edited as text.
   */
  bool canShowFileAsText(String filename);

  void openEditor(workspace.File file, {Span selection});
}

String _calcMD5(String text) {
  crypto.MD5 md5 = new crypto.MD5();
  md5.add(text.codeUnits);
  return crypto.CryptoUtils.bytesToHex(md5.close());
}<|MERGE_RESOLUTION|>--- conflicted
+++ resolved
@@ -665,8 +665,6 @@
       }
 
       setMarkers(file.getMarkers());
-<<<<<<< HEAD
-      buildOutline();
       session.onChangeScrollTop.listen((_) => Timer.run(() {
         if (outline.visible) {
           int firstCursorOffset = currentSession.document.positionToIndex(
@@ -677,8 +675,6 @@
           outline.scrollToOffsets(firstCursorOffset, lastCursorOffset);
         }
       }));
-=======
->>>>>>> d9e4d460
     }
   }
 
