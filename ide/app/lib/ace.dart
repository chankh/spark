--- conflicted
+++ resolved
@@ -300,6 +300,7 @@
           currentSession.document.indexToPosition(item.nameEndOffset);
 
       ace.Selection selection = _aceEditor.selection;
+      _aceEditor.gotoLine(startPoint.row);
       selection.setSelectionAnchor(startPoint.row, startPoint.column);
       selection.selectTo(endPoint.row, endPoint.column);
       _aceEditor.focus();
@@ -731,21 +732,9 @@
    */
   bool canShowFileAsText(String filename);
 
-  Future<Editor> openEditor(workspace.File file, {Span selection});
+  void openEditor(workspace.File file, {Span selection});
 }
 
-<<<<<<< HEAD
-=======
-class Span {
-  final int offset;
-  final int length;
-
-  Span(this.offset, this.length);
-
-  String toString() => '${offset}:{$length}';
-}
-
->>>>>>> 8c949378
 String _calcMD5(String text) {
   crypto.MD5 md5 = new crypto.MD5();
   md5.add(text.codeUnits);
