// Copyright (c) 2013, Google Inc. Please see the AUTHORS file for details.
// All rights reserved. Use of this source code is governed by a BSD-style
// license that can be found in the LICENSE file.

/**
 * A TabView associated with opened documents. It sends request to an
 * [EditorProvider] to create/refresh editors.
 */
library spark.editorarea;

import 'dart:html';

import 'editors.dart';
import 'ui/widgets/tabview.dart';
import 'ui/widgets/imageviewer.dart';
import 'workspace.dart';

/// A tab associated with a file.
abstract class EditorTab extends Tab {
  final Resource file;
<<<<<<< HEAD
  final Editor editor;

  EditorTab(EditorArea parent, Editor editor, this.file)
      : editor = editor,  // FIXME(ikarienator): cannot use this.editor style.
        super(parent, page: editor.element) {
=======
  EditorTab(EditorArea parent, this.file) : super(parent) {
>>>>>>> 2a9c5d6a
    label = file.name;
  }

  void resize();
}

/// An [EditorTab] that contains an [AceEditor].
class AceEditorTab extends EditorTab {
  final AceEditor editor;
  final EditorProvider provider;
  AceEditorTab(EditorArea parent, this.provider, this.editor, Resource file)
    : super(parent, file) {
    page = editor.parentElement;
  }

  void activate() {
    provider.selectFileForEditor(editor, file);
    super.activate();
  }

  void resize() => editor.resize();
}

/// An [EditorTab] that contains an [ImageViewerTab].
class ImageViewerTab extends EditorTab {
  final ImageViewer imageViewer;
  ImageViewerTab(EditorArea parent, this.imageViewer, Resource file)
    : super(parent, file) {
    page = imageViewer.rootElement;
  }

  void resize() => imageViewer.layout();
}

/**
 * Manages a list of open editors.
 */
class EditorArea extends TabView {
  final EditorProvider editorProvider;
  final Map<Resource, EditorTab> _tabOfFile = {};
  static final RegExp _imageFileType =
      new RegExp(r'\.(jpe?g|png|gif)$', caseSensitive: false);

  bool _allowsLabelBar = true;

  EditorArea(Element parentElement,
             this.editorProvider,
             {allowsLabelBar: true})
      : super(parentElement) {
    onClose.listen((EditorTab tab) {
      closeFile(tab.file);
    });
    this.allowsLabelBar = allowsLabelBar;
    showLabelBar = false;
  }

  bool get allowsLabelBar => _allowsLabelBar;
  set allowsLabelBar(bool value) {
    _allowsLabelBar = value;
    showLabelBar = _allowsLabelBar && _tabOfFile.length > 1;
  }

  // TabView
  Tab add(EditorTab tab, {bool switchesTab: true}) {
    _tabOfFile[tab.file] = tab;
    showLabelBar = _allowsLabelBar && _tabOfFile.length > 1;
    return super.add(tab, switchesTab: switchesTab);
  }

  // TabView
  Tab replace(EditorTab tabToReplace, EditorTab tab, {bool switchesTab: true}) {
    _tabOfFile[tab.file] = tab;
    showLabelBar = _allowsLabelBar && _tabOfFile.length > 1;
    return super.replace(tabToReplace, tab, switchesTab: switchesTab);
  }

  // TabView
  bool remove(EditorTab tab, {bool switchesTab: true}) {
    if (super.remove(tab, switchesTab: switchesTab)) {
      _tabOfFile.remove(tab.file);
      showLabelBar = _allowsLabelBar && _tabOfFile.length > 1;
      return true;
    }
    return false;
  }

  /// Inform the editor area to layout it self according to the new size.
  void resize() {
    if (selectedTab != null) {
      (selectedTab as EditorTab).resize();
    }
  }

  /// Switches to a file. If the file is not opened and [forceOpen] is `true`,
  /// [selectFile] will be called instead. Otherwise the editor provide is
  /// requested to switch the file to the editor in case the editor is shared.
  void selectFile(Resource file,
                {bool forceOpen: false, bool switchesTab: true,
                 bool replaceCurrent: true}) {
    if (_tabOfFile.containsKey(file)) {
      EditorTab tab = _tabOfFile[file];
      if (switchesTab) tab.select();
      return;
    }

    if (forceOpen || replaceCurrent) {
<<<<<<< HEAD
      Editor editor = editorProvider.createEditorForFile(file);
      var tab = new EditorTab(this, editor, file);
=======
      EditorTab tab;
      if (_imageFileType.hasMatch(file.name)) {
        ImageViewer viewer = new ImageViewer(file);
        tab = new ImageViewerTab(this, viewer, file);
      } else {
        AceEditor editor = editorProvider.createEditorForFile(file);
        tab = new AceEditorTab(this, editorProvider, editor, file);
      }
>>>>>>> 2a9c5d6a
      if (replaceCurrent) {
        replace(selectedTab, tab, switchesTab: switchesTab);
      } else {
        add(tab, switchesTab: switchesTab);
      }
    }
  }

  /// Closes the tab.
  void closeFile(Resource file) {
    if (_tabOfFile.containsKey(file)) {
      EditorTab tab = _tabOfFile[file];
      remove(tab);
      tab.close();
      editorProvider.close(file);
    }
  }
}<|MERGE_RESOLUTION|>--- conflicted
+++ resolved
@@ -18,15 +18,7 @@
 /// A tab associated with a file.
 abstract class EditorTab extends Tab {
   final Resource file;
-<<<<<<< HEAD
-  final Editor editor;
-
-  EditorTab(EditorArea parent, Editor editor, this.file)
-      : editor = editor,  // FIXME(ikarienator): cannot use this.editor style.
-        super(parent, page: editor.element) {
-=======
   EditorTab(EditorArea parent, this.file) : super(parent) {
->>>>>>> 2a9c5d6a
     label = file.name;
   }
 
@@ -35,11 +27,11 @@
 
 /// An [EditorTab] that contains an [AceEditor].
 class AceEditorTab extends EditorTab {
-  final AceEditor editor;
+  final Editor editor;
   final EditorProvider provider;
   AceEditorTab(EditorArea parent, this.provider, this.editor, Resource file)
     : super(parent, file) {
-    page = editor.parentElement;
+    page = editor.element;
   }
 
   void activate() {
@@ -133,19 +125,14 @@
     }
 
     if (forceOpen || replaceCurrent) {
-<<<<<<< HEAD
-      Editor editor = editorProvider.createEditorForFile(file);
-      var tab = new EditorTab(this, editor, file);
-=======
       EditorTab tab;
       if (_imageFileType.hasMatch(file.name)) {
         ImageViewer viewer = new ImageViewer(file);
         tab = new ImageViewerTab(this, viewer, file);
       } else {
-        AceEditor editor = editorProvider.createEditorForFile(file);
+        Editor editor = editorProvider.createEditorForFile(file);
         tab = new AceEditorTab(this, editorProvider, editor, file);
       }
->>>>>>> 2a9c5d6a
       if (replaceCurrent) {
         replace(selectedTab, tab, switchesTab: switchesTab);
       } else {
