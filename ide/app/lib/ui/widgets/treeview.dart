--- conflicted
+++ resolved
@@ -110,15 +110,9 @@
     }
 
     if (expanded) {
-<<<<<<< HEAD
-      int childrenCount = _delegate.treeViewNumberOfChildren(this, nodeUID);
-      for(int i = 0 ; i < childrenCount ; i ++) {
-        String _rows = _delegate.treeViewChild(this, nodeUID, i);
-=======
       int childrenCount = _delegate.treeViewNumberOfChildren(this, nodeUid);
       for(int i = 0 ; i < childrenCount ; i ++) {
         String _rows = _delegate.treeViewChild(this, nodeUid, i);
->>>>>>> 2e75cb03
         _recursiveFill(_rows, level + 1);
       }
     }
@@ -128,13 +122,8 @@
    * Cleans the selection to not include non-showing elements
    */
   void _cleanSelection() {
-<<<<<<< HEAD
-    for(String nodeUID in selection) {
-      TreeViewRow row = _rowsMap[nodeUID];
-=======
     for(String nodeUid in selection) {
       TreeViewRow row = _rowsMap[nodeUid];
->>>>>>> 2e75cb03
       if (row == null) {
         selection.remove(nodeUid);
       }
@@ -435,11 +424,7 @@
 
     String nodeUid = null;
     if (cell != null) {
-<<<<<<< HEAD
-      nodeUid = cell.nodeUID;
-=======
       nodeUid = cell.nodeUid;
->>>>>>> 2e75cb03
     }
     List<String> dragSelection = _innerDragSelection(event.dataTransfer);
     if (dragSelection != null) {
@@ -460,27 +445,13 @@
       }
       if (cell != null) {
         cell.dragOverlayVisible = true;
-<<<<<<< HEAD
-        
-        if(_pendingExpansionNodeUid != cell.nodeUID && _pendingExpansionTimer != null) {
-=======
 
         if(_pendingExpansionNodeUid != cell.nodeUid && _pendingExpansionTimer != null) {
->>>>>>> 2e75cb03
             _pendingExpansionTimer.cancel();
             _pendingExpansionTimer = null;
         }
         if(_pendingExpansionTimer == null) {
           // Queue cell for expanding if it's a pausing drag hover.
-<<<<<<< HEAD
-          _pendingExpansionNodeUid = cell.nodeUID;
-          _pendingExpansionTimer = new Timer(const Duration(milliseconds: 1000), () {
-            if(_currentDragOverCell != null &&
-                nodeUid == _currentDragOverCell.nodeUID &&
-                !isNodeExpanded(nodeUid)) {
-              setNodeExpanded(nodeUid, true, animated: true);
-            } 
-=======
           _pendingExpansionNodeUid = cell.nodeUid;
           _pendingExpansionTimer = new Timer(const Duration(milliseconds: 1000), () {
             if(_currentDragOverCell != null &&
@@ -488,7 +459,6 @@
                 !isNodeExpanded(nodeUid)) {
               setNodeExpanded(nodeUid, true, animated: true);
             }
->>>>>>> 2e75cb03
           });
         }
       }
