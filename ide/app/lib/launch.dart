--- conflicted
+++ resolved
@@ -198,21 +198,6 @@
   ChromeAppLaunchDelegate(LaunchManager launchManager) : super(launchManager);
 
   bool canRun(Resource resource) {
-<<<<<<< HEAD
-    Container appContainer = resource.applicationContainer();
-    return appContainer != null;
-  }
-
-  void run(Resource resource) {
-    if (!isDart2js()) {
-      print('TODO: run project ${resource.project}');
-      return;
-    }
-    Container appContainer = resource.applicationContainer();
-    _loadApp(appContainer).then((_) {
-      _getAppId(appContainer.name).then((String id) {
-        _launchApp(id);
-=======
     return getAppContainerFor(resource) != null;
   }
 
@@ -240,22 +225,8 @@
 
         launchManager._notifier.showMessage(
             'Error launching Chrome app', e.toString());
->>>>>>> febfb7ac
       });
     }
-<<<<<<< HEAD
-
-    js.JsObject obj = js.context['chrome']['developerPrivate'];
-    obj.callMethod('loadDirectory', [(resource.entry as
-        chrome.ChromeObject).jsProxy, callback]);
-    return completer.future;
-  }
-
-  void _launchApp(String id) {
-    js.JsObject obj = js.context['chrome']['management'];
-    obj.callMethod('launchApp', [id]);
-=======
->>>>>>> febfb7ac
   }
 
   /**
