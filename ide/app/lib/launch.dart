// Copyright (c) 2013, Google Inc. Please see the AUTHORS file for details.
// All rights reserved. Use of this source code is governed by a BSD-style
// license that can be found in the LICENSE file.

/**
 * Launch services.
 */
library spark.launch;

import 'dart:async';

import 'package:chrome/chrome_app.dart' as chrome;
import 'package:chrome/gen/management.dart';
import 'package:intl/intl.dart';
import 'package:logging/logging.dart';

import 'apps/app_utils.dart';
import 'services/compiler.dart';
import 'developer_private.dart';
import 'jobs.dart';
import 'pub.dart';
import 'server.dart';
import 'services.dart';
import 'utils.dart';
import 'workspace.dart';

const int SERVER_PORT = 4040;

final Logger _logger = new Logger('spark.launch');

final NumberFormat _NF = new NumberFormat.decimalPattern();

/**
 * Manages all the launches and calls the appropriate delegate.
 */
class LaunchManager {
  List<LaunchDelegate> _delegates = [];
  Services _services;
  PubManager _pubManager;
  CompilerService _compiler;

  Workspace _workspace;
  Workspace get workspace => _workspace;

  LaunchManager(this._workspace, this._services, this._pubManager) {
    _compiler = _services.getService("compiler");

    // The order of registration here matters.
    _delegates.add(new ChromeAppLaunchDelegate(this));
    _delegates.add(new DartWebAppLaunchDelegate(this));
  }

  /**
   * Indicates whether a particular [Resource] can be run.
   */
  bool canRun(Resource resource) => _delegates.any((delegate) => delegate.canRun(resource));

  /**
   * Launches the given [Resouce].
   */
  Future run(Resource resource) {
    for (LaunchDelegate delegate in _delegates) {
      if (delegate.canRun(resource)) {
        return delegate.run(resource);
      }
    }

    return new Future.value();
  }

  void dispose() {
    _delegates.forEach((delegate) => delegate.dispose());
  }
}

/**
 * Provides convenience methods for launching. Clients can customize the launch
 * delegate.
 */
abstract class LaunchDelegate {
  final LaunchManager launchManager;

  LaunchDelegate(this.launchManager);

  /**
   * The delegate can launch the given resource
   */
  bool canRun(Resource resource);

  Future run(Resource resource);

  void dispose();
}

/**
 * Launcher for running Dart web apps.
 */
class DartWebAppLaunchDelegate extends LaunchDelegate {
  PicoServer _server;
  Dart2JsServlet _dart2jsServlet;
  ProjectRedirectServlet _redirectServlet;

  DartWebAppLaunchDelegate(LaunchManager launchManager) : super(launchManager) {
    _dart2jsServlet = new Dart2JsServlet(launchManager);
    _redirectServlet = new ProjectRedirectServlet(launchManager);

    PicoServer.createServer(SERVER_PORT).then((server) {
      _server = server;
      _server.addServlet(_redirectServlet);
      _server.addServlet(new StaticResourcesServlet());
      _server.addServlet(_dart2jsServlet);
      _server.addServlet(new PackagesServlet(launchManager));
      _server.addServlet(new WorkspaceServlet(launchManager));
    }).catchError((error) {
      // TODO: We could fallback to binding to any port.
      _logger.severe('Error starting up embedded server', error);
    });
  }

  // For now launching only web/index.html.
  bool canRun(Resource resource) {
    return getLaunchResourceFor(resource) != null;
  }

  Resource getLaunchResourceFor(Resource resource) {
    if (resource.project == null) return null;

    // We can always launch .htm and .html files.
    if (resource is File) {
      if (resource.name.endsWith('.html') || resource.name.endsWith('.htm')) {
        return resource;
      }
    }

    // Check to see if there is a launchable file in the current folder.
    Container parent;
    if (resource is Container) {
      parent = resource;
    } else {
      parent = resource.parent;
    }

    if (getLaunchResourceIn(parent) != null) {
      return getLaunchResourceIn(parent);
    }

    // Check for a launchable file in web/.
    if (resource.project.getChild('web') is Container) {
      return getLaunchResourceIn(resource.project.getChild('web'));
    }

    return null;
  }

  Resource getLaunchResourceIn(Container container) {
    if (container.getChild('index.html') is File) {
      return container.getChild('index.html');
    }

    for (Resource resource in container.getChildren()) {
      if (resource is File) {
        if (resource.name.endsWith('.html') || resource.name.endsWith('.htm')) {
          return resource;
        }
      }
    }

    return null;
  }

  Future run(Resource resource) {
    _redirectServlet._launchFile = getLaunchResourceFor(resource);

    // Use `.htm` extension for launch page, otherwise the polymer build tries
    // to pick it up.
    var options = new chrome.CreateWindowOptions(
        id: 'runWindow',
        width: 800, height: 570,
        minWidth: 800, minHeight: 570);

    return chrome.app.window.create('launch_page/launch_page.htm', options);
  }

  void dispose() {
    if (_server != null) {
      _server.dispose();
    }
  }
}

/**
 * Launcher for Chrome Apps.
 */
class ChromeAppLaunchDelegate extends LaunchDelegate {
  ChromeAppLaunchDelegate(LaunchManager launchManager) : super(launchManager);

  bool canRun(Resource resource) {
    return getAppContainerFor(resource) != null;
  }

  Future run(Resource resource) {
    Container launchContainer = getAppContainerFor(resource);

    if (!isDart2js()) {
      return new Future.error("Can't launch on Dartium currently...");
    } else {
      return developerPrivate.loadDirectory(launchContainer.entry).then((String appId) {
        // TODO: Use the returned appId once it has the correct results.
        return _getAppId(launchContainer.name).then((String id) {
          if (id == null) {
            throw 'Unable to locate an application id.';
          } else if (!management.available) {
            throw 'The chrome.management API is not available.';
          } else {
            return management.launchApp(id);
          }
        });
      });
    }
  }

  /**
   * TODO(grv): This is a temporary function until loadDirectory returns the
   * app_id.
   */
  Future<String> _getAppId(String name) {
    return developerPrivate.getItemsInfo(false, false).then((List<ItemInfo> items) {
      for (ItemInfo item in items) {
        if (item.is_unpacked && item.path.endsWith(name)) {
          return item.id;
        }
      };
      return null;
    });
  }

  void dispose() { }
}

/**
 * A servlet that can serve `package:` urls (`/packages/`).
 */
class PackagesServlet extends PicoServlet {
  static const PACKAGE_SEGMENT = '/packages/';

  LaunchManager _launchManager;

  PackagesServlet(this._launchManager);

  bool canServe(HttpRequest request) {
    String path = request.uri.path;
    return path.contains(PACKAGE_SEGMENT);
  }

  Future<HttpResponse> serve(HttpRequest request) {
    String projectName = request.uri.pathSegments[0];
    Container project = _launchManager.workspace.getChild(projectName);

    if (project is Project) {
      String path = request.uri.path;
      path = PACKAGE_REF_PREFIX +
          path.substring(path.indexOf(PACKAGE_SEGMENT) + PACKAGE_SEGMENT.length);
      PubResolver resolver = _launchManager._pubManager.getResolverFor(project);
      File file = resolver.resolveRefToFile(path);
      if (file != null) {
        return _serveFileResponse(file);
      }
    }

    return new Future.value(new HttpResponse.notFound());
  }
}

/**
 * A servlet that can serve files from any of the [Project]s in the [Workspace]
 */
class WorkspaceServlet extends PicoServlet {
  LaunchManager _launchManager;

  WorkspaceServlet(this._launchManager);

  bool canServe(HttpRequest request) {
    if (request.uri.pathSegments.length <= 1) return false;
    var projectNamesList =
        _launchManager.workspace.getProjects().map((project) => project.name);
    return projectNamesList.contains(request.uri.pathSegments[0]);
  }

  Future<HttpResponse> serve(HttpRequest request) {
    String path = request.uri.path;

    if (path.startsWith('/')) {
      path = path.substring(1);
    }

    Resource resource = _launchManager.workspace.getChildPath(path);

    if (resource is File) {
      return _serveFileResponse(resource);
    }

    if (resource is Container) {
      if (resource.getChild('index.html') != null) {
        // Issue a 302 redirect.
        HttpResponse response = new HttpResponse(statusCode: HttpStatus.FOUND);
        response.headers.set(HttpHeaders.LOCATION, request.uri.resolve('index.html'));
        response.headers.set(HttpHeaders.CONTENT_LENGTH, 0);
        return new Future.value(response);
      }
    }

    return new Future.value(new HttpResponse.notFound());
  }
}

Future<HttpResponse> _serveFileResponse(File file) {
  return file.getBytes().then((chrome.ArrayBuffer buffer) {
    HttpResponse response = new HttpResponse.ok();
    response.setContentBytes(buffer.getBytes());
    response.setContentTypeFrom(file.name);
    return new Future.value(response);
  }, onError: (_) {
    return new Future.value(new HttpResponse.notFound());
  });
}

/**
 * Serves up resources like `favicon.ico`.
 */
class StaticResourcesServlet extends PicoServlet {
  bool canServe(HttpRequest request) {
    return request.uri.path == '/favicon.ico';
  }

  Future<HttpResponse> serve(HttpRequest request) {
    HttpResponse response = new HttpResponse.ok();
    return getAppContentsBinary('images/favicon.ico').then((List<int> bytes) {
      response.setContentStream(new Stream.fromIterable([bytes]));
      response.setContentTypeFrom('favicon.ico');
      return new Future.value(response);
    });
  }
}

/**
 * Servlet that redirects to the landing page for the project that was run.
 */
class ProjectRedirectServlet extends PicoServlet {
  String HTML_REDIRECT =
      '<meta http-equiv="refresh" content="0; url=http://127.0.0.1:$SERVER_PORT/';

  LaunchManager _launchManager;
  Resource _launchFile;

  ProjectRedirectServlet(this._launchManager);

  bool canServe(HttpRequest request) {
    return request.uri.path == '/';
  }

  Future<HttpResponse> serve(HttpRequest request) {
    String url = 'http://127.0.0.1:$SERVER_PORT${launchPath}';

    // Issue a 302 redirect.
    HttpResponse response = new HttpResponse(statusCode: HttpStatus.FOUND);
    response.headers.set(HttpHeaders.LOCATION, url);
    response.headers.set(HttpHeaders.CONTENT_LENGTH, 0);

    return new Future.value(response);
  }

  String get launchPath => _launchFile.path;
}

// 3 successive launches; dart2js warms up quite a bit.
// [INFO] spark.launch: compiled /solar/web/solar.dart in 6,446 ms
// [INFO] spark.launch: compiled /solar/web/solar.dart in 2,928 ms
// [INFO] spark.launch: compiled /solar/web/solar.dart in 2,051 ms

/**
 * Servlet that compiles and serves up the JavaScript for Dart sources.
 */
class Dart2JsServlet extends PicoServlet {
  LaunchManager _launchManager;
  CompilerService _compiler;

  Dart2JsServlet(this._launchManager){
    _compiler = _launchManager._compiler;
  }

  bool canServe(HttpRequest request) {
    String path = request.uri.path;
    return path.endsWith('.dart.js') && _getResource(path) is File;
  }

  Resource _getResource(String path) {
    if (path.startsWith('/')) {
      path = path.substring(1);
    }
    // check if there is a corresponding dart file
    var dartFileName = path.substring(0, path.length - 3);
    return _launchManager.workspace.getChildPath(dartFileName);
  }

  Future<HttpResponse> serve(HttpRequest request) {
    File file = _getResource(request.uri.path);
    Stopwatch stopwatch = new Stopwatch()..start();
    Completer completer = new Completer();

    file.workspace.builderManager.jobManager.schedule(
        new ProgressJob('Compiling ${file.name}…', completer));

<<<<<<< HEAD
    return file.getContents().then((String string) {
      // TODO: The compiler should also accept files.
      return _compiler.compileString(string).then((CompilerResult result) {
        if (!result.hasOutput) {
          // TODO: Log this to something like a console window.
          _logger.warning('Error compiling ${file.path} with dart2js.');
          for (CompilerProblem problem in result.problems) {
            _logger.warning('${problem}');
          }
          return new HttpResponse(statusCode: HttpStatus.INTERNAL_SERVER_ERROR);
        } else {
          _logger.info('compiled ${file.path} in '
              '${_NF.format(stopwatch.elapsedMilliseconds)} ms, '
              '${result.output.length ~/ 1024} kb');
          HttpResponse response = new HttpResponse.ok();
          response.setContent(result.output);
          response.setContentTypeFrom(request.uri.path);
          return response;
=======
    return _compiler.compileFile(file).then((CompilerResult result) {
      if (!result.hasOutput) {
        // TODO: Log this to something like a console window.
        _logger.warning('Error compiling ${file.path} with dart2js.');
        for (CompilerProblem problem in result.problems) {
          _logger.warning('${problem}');
>>>>>>> b2c718c8
        }
        return new HttpResponse(statusCode: HttpStatus.INTERNAL_SERVER_ERROR);
      } else {
        _logger.info('compiled ${file.path} in '
            '${_NF.format(stopwatch.elapsedMilliseconds)} ms, '
            '${result.output.length ~/ 1024} kb');
        HttpResponse response = new HttpResponse.ok();
        response.setContent(result.output);
        response.setContentTypeFrom(request.uri.path);
        return response;
      }
    }).whenComplete(() => completer.complete());
  }
}<|MERGE_RESOLUTION|>--- conflicted
+++ resolved
@@ -410,33 +410,12 @@
     file.workspace.builderManager.jobManager.schedule(
         new ProgressJob('Compiling ${file.name}…', completer));
 
-<<<<<<< HEAD
-    return file.getContents().then((String string) {
-      // TODO: The compiler should also accept files.
-      return _compiler.compileString(string).then((CompilerResult result) {
-        if (!result.hasOutput) {
-          // TODO: Log this to something like a console window.
-          _logger.warning('Error compiling ${file.path} with dart2js.');
-          for (CompilerProblem problem in result.problems) {
-            _logger.warning('${problem}');
-          }
-          return new HttpResponse(statusCode: HttpStatus.INTERNAL_SERVER_ERROR);
-        } else {
-          _logger.info('compiled ${file.path} in '
-              '${_NF.format(stopwatch.elapsedMilliseconds)} ms, '
-              '${result.output.length ~/ 1024} kb');
-          HttpResponse response = new HttpResponse.ok();
-          response.setContent(result.output);
-          response.setContentTypeFrom(request.uri.path);
-          return response;
-=======
     return _compiler.compileFile(file).then((CompilerResult result) {
       if (!result.hasOutput) {
         // TODO: Log this to something like a console window.
         _logger.warning('Error compiling ${file.path} with dart2js.');
         for (CompilerProblem problem in result.problems) {
           _logger.warning('${problem}');
->>>>>>> b2c718c8
         }
         return new HttpResponse(statusCode: HttpStatus.INTERNAL_SERVER_ERROR);
       } else {
