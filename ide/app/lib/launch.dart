--- conflicted
+++ resolved
@@ -85,20 +85,6 @@
   ProjectRedirectServlet _redirectServlet;
 
   DartWebAppLaunchDelegate(this._launchManager) {
-<<<<<<< HEAD
-//    _dart2jsServlet = new Dart2JsServlet(_launchManager);
-//
-//    PicoServer.createServer(SERVER_PORT).then((server) {
-//      _server = server;
-//      _server.addServlet(new ProjectRedirectServlet(_launchManager));
-//      _server.addServlet(new StaticResourcesServlet());
-//      _server.addServlet(_dart2jsServlet);
-//      _server.addServlet(new WorkspaceServlet(_launchManager));
-//    }).catchError((error) {
-//      // TODO: We could fallback to binding to any port.
-//      _logger.severe('Error starting up embedded server', error);
-//    });
-=======
     _dart2jsServlet = new Dart2JsServlet(_launchManager);
     _redirectServlet = new ProjectRedirectServlet(_launchManager);
 
@@ -112,7 +98,6 @@
       // TODO: We could fallback to binding to any port.
       _logger.severe('Error starting up embedded server', error);
     });
->>>>>>> 3d78e291
   }
 
   // For now launching only web/index.html.
