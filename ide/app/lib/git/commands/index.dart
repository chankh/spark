--- conflicted
+++ resolved
@@ -278,20 +278,7 @@
            if (_statusIdx[entry.fullPath] != null) {
              fileStatuses.add(_statusIdx[entry.fullPath]);
              if (updateSha) {
-<<<<<<< HEAD
                return _updateSha(entry);
-=======
-               return getShaForEntry(entry, 'blob').then((String sha) {
-                 return entry.getMetadata().then((data) {
-                   FileStatus status = _statusIdx[entry.fullPath];
-                   status.sha = sha;
-                   status.size = data.size;
-                   status.modificationTime
-                       = data.modificationTime.millisecondsSinceEpoch;
-                   updateIndexForFile(status);
-                 });
-               });
->>>>>>> a17e9363
              }
            }
          }
@@ -330,6 +317,7 @@
            status.path = entry.fullPath;
            status.sha = sha;
            status.size = data.size;
+           status.modificationTime = data.modificationTime.millisecondsSinceEpoch;
            updateIndexForFile(status);
          });
        }
