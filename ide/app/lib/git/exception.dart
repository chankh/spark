--- conflicted
+++ resolved
@@ -27,46 +27,14 @@
  * unique [GitException].
  */
 class GitErrorConstants {
-<<<<<<< HEAD
-  static final String GIT_BRANCH_NOT_FOUND
-     = "git.branch_not_found";
 
-  static final String GIT_CLONE_DIR_IN_USE
-     = "git.dir_in_use";
 
-  static final String GIT_CLONE_DIR_NOT_EMPTY
-     = "git.clone_dir_not_empty";
-
+  static final String GIT_CLONE_DIR_NOT_EMPTY = "git.clone_dir_not_empty";
   static final String GIT_CLONE_DIR_NOT_INITIALIZED
       = "git.clone_dir_not_initialized";
-
-  static final String GIT_PUSH_NO_REMOTE
-      = "git.push_no_remote";
-
-  static final String GIT_PUSH_NO_COMMITS
-      = "git.push_no_commits";
-
-  static final String GIT_OBJECT_STORE_CORRUPTED
-      = "git.object_store_corrupted";
-
-  static final String GIT_COMMIT_NO_CHANGES
-      = "git.commit_no_changes";
-
-  static final String GIT_AUTH_ERROR
-      = "git.auth_error";
-
-  static final String GIT_HTTP_404_ERROR
-      = "git.http_404_error";
-
-  static final String GIT_HTTP_ERROR
-      = "git.http_error";
-
-  static final String GIT_INVALID_REPO_URL
-      = "git.invalid_repo_url";
-
-  static final String GIT_CLONE_CANCEL
-      = "git.clone_cancel";
-=======
+  static final String GIT_AUTH_ERROR = "git.auth_error";
+  static final String GIT_HTTP_ERROR = "git.http_error";
+  static final String GIT_CLONE_CANCEL = "git.clone_cancel";
   static final String GIT_BRANCH_NOT_FOUND = "git.branch_not_found";
   static final String GIT_CLONE_GIT_DIR_IN_USE = "git.clone_dir_in_use";
   static final String GIT_PUSH_NO_REMOTE = "git.push_no_remote";
@@ -76,5 +44,4 @@
   static final String GIT_AUTH_REQUIRED = "git.auth_required";
   static final String GIT_HTTP_404_ERROR = "git.http_404_error";
   static final String GIT_INVALID_REPO_URL = "git.invalid_repo_url";
->>>>>>> a6ca997e
 }