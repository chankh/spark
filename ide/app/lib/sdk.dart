--- conflicted
+++ resolved
@@ -18,28 +18,6 @@
 import 'dart:async';
 import 'dart:convert';
 
-<<<<<<< HEAD
-//import 'package:chrome/chrome_app.dart' as chrome;
-
-import "../services_impl.dart";
-
-/**
- * Return the contents of the file at the given path. The path is relative to
- * the Chrome app's directory.
- */
-Future<List<int>> _getContentsBinary(String path) {
-  return ServicesIsolate.instance.chromeService.getURL(path)
-      .then((String url) => html.HttpRequest.request(
-      url, responseType: 'arraybuffer'))
-  .then((request) {
-    typed_data.ByteBuffer buffer = request.response;
-    return new typed_data.Uint8List.view(buffer);
-  });
-}
-=======
-import 'utils.dart';
->>>>>>> 3d78e291
-
 /**
  * This class represents the Dart SDK as build into Spark. It allows you to
  * query the SDK version and to get the contents of the included Dart libraries.
