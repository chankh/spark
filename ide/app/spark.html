--- conflicted
+++ resolved
@@ -167,13 +167,8 @@
           <h4 class="modal-title">New Git Project</h4>
         </div>
         <div class="modal-body">
-<<<<<<< HEAD
           Project Name: <input type="text" id="gitProjectName"></input><br/><br/>
-          Repo URL: <input type="text" id="gitRepoUrl"></input>
-=======
-          Project Name: <input type="text" id="git-project-name"></input><br/><br/>
-          Repository Url: <input type="text" id='git-repo-url'></input>
->>>>>>> 76f1aa0e
+          Repository Url: <input type="text" id="gitRepoUrl"></input>
         </div>
         <div class="modal-footer">
           <button class="btn btn-default" data-dismiss="modal">Cancel</button>
