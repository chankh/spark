// Copyright (c) 2013, Google Inc. Please see the AUTHORS file for details.
// All rights reserved. Use of this source code is governed by a BSD-style
// license that can be found in the LICENSE file.

library spark;

import 'dart:async';
import 'dart:convert' show JSON;
import 'dart:html' hide File;

import 'package:bootjack/bootjack.dart' as bootjack;
import 'package:chrome/chrome_app.dart' as chrome;
import 'package:logging/logging.dart';
import 'package:path/path.dart' as path;

// BUG(ussuri): https://github.com/dart-lang/spark/issues/500
import 'packages/spark_widgets/spark_status/spark_status.dart';

import 'lib/ace.dart';
import 'lib/actions.dart';
import 'lib/analytics.dart' as analytics;
import 'lib/app.dart';
import 'lib/apps/app_utils.dart';
import 'lib/builder.dart';
import 'lib/dart/dart_builder.dart';
import 'lib/editors.dart';
import 'lib/editor_area.dart';
import 'lib/event_bus.dart';
import 'lib/harness_push.dart';
import 'lib/jobs.dart';
import 'lib/launch.dart';
import 'lib/preferences.dart' as preferences;
import 'lib/scm.dart';
import 'lib/tests.dart';
import 'lib/utils.dart';
import 'lib/services/services.dart';
import 'lib/ui/files_controller.dart';
import 'lib/ui/files_controller_delegate.dart';
import 'lib/ui/polymer/commit_message_view/commit_message_view.dart';
import 'lib/ui/widgets/splitview.dart';
import 'lib/utils.dart' as utils;
import 'lib/workspace.dart' as ws;
import 'lib/workspace_utils.dart' as ws_utils;
import 'lib/webstore_client.dart';
import 'test/all.dart' as all_tests;

import 'spark_model.dart';

analytics.Tracker _analyticsTracker = new analytics.NullTracker();

void main() {
  isTestMode().then((testMode) {
    createSparkZone().runGuarded(() {
      Spark spark = new Spark(testMode);
      spark.start();
    });
  });
}

/**
 * Returns true if app.json contains a test-mode entry set to true. If app.json
 * does not exit, it returns true.
 */
Future<bool> isTestMode() {
  String url = chrome.runtime.getURL('app.json');
  return HttpRequest.getString(url).then((String contents) {
    bool result = true;
    try {
      Map info = JSON.decode(contents);
      result = info['test-mode'];
    } catch (exception, stackTrace) {
      // If JSON is invalid, assume test mode.
      result = true;
    }
    return result;
  }).catchError((e) {
    return true;
  });
}

/**
 * Create a [Zone] that logs uncaught exceptions.
 */
Zone createSparkZone() {
  var errorHandler = (self, parent, zone, error, stackTrace) {
    _handleUncaughtException(error, stackTrace);
  };
  var specification = new ZoneSpecification(handleUncaughtError: errorHandler);
  return Zone.current.fork(specification: specification);
}

class Spark extends SparkModel implements FilesControllerDelegate,
    AceManagerDelegate, Notifier {
  /// The Google Analytics app ID for Spark.
  static final _ANALYTICS_ID = 'UA-45578231-1';

  final bool developerMode;

  Services services;
  final JobManager jobManager = new JobManager();
  SparkStatus statusComponent;

  AceManager _aceManager;
  ThemeManager _aceThemeManager;
  KeyBindingManager _aceKeysManager;
  ws.Workspace _workspace;
  ScmManager scmManager;
  EditorManager _editorManager;
  EditorArea _editorArea;
  LaunchManager _launchManager;

  final EventBus eventBus = new EventBus();

  preferences.PreferenceStore _localPrefs;
  preferences.PreferenceStore _syncPrefs;

  ActionManager _actionManager;

  SplitView _splitView;
  FilesController _filesController;
  PlatformInfo _platformInfo;
  TestDriver _testDriver;
  ProjectLocationManager projectLocationManager;

  // Extensions of files that will be shown as text.
  Set<String> _textFileExtensions = new Set.from(
      ['.cmake', '.gitignore', '.lock', '.prefs', '.txt']);

  Spark(this.developerMode) {
    initServices();

    document.title = appName;

    _localPrefs = preferences.localStore;
    _syncPrefs = preferences.syncStore;

    initAnalytics();

    addParticipant(new _SparkSetupParticipant(this));

    // This event is not fired when closing the current window. We listen for it
    // in the vain hope that we will get the event, and we'll be able to clean
    // up after ourselves slightly better.
    chrome.app.window.current().onClosed.listen((_) {
      close();
    });

    initWorkspace();
    initScmManager();

    createEditorComponents();
    initEditorArea();
    initEditorManager();

    initFilesController();

    initLookAndFeel();

    createActions();
    initToolbar();
    buildMenu();

    initSplitView();
    initSaveStatusListener();

    initLaunchManager();

    window.onFocus.listen((Event e) {
      // When the user switch to an other application, he might change the
      // content of the workspace from other applications. For that reason, when
      // the user switch back to Spark, we want to check whether the content of
      // the workspace changed.
      workspace.refresh();
    });

    // Add a Dart builder.
    addBuilder(new DartBuilder());
  }

  initServices() {
    services = new Services(this.workspace);
  }

  //
  // SparkModel interface:
  //

  AceManager get aceManager => _aceManager;
  ThemeManager get aceThemeManager => _aceThemeManager;
  KeyBindingManager get aceKeysManager => _aceKeysManager;
  ws.Workspace get workspace => _workspace;
  EditorManager get editorManager => _editorManager;
  EditorArea get editorArea => _editorArea;
  LaunchManager get launchManager => _launchManager;

  preferences.PreferenceStore get localPrefs => _localPrefs;
  preferences.PreferenceStore get syncPrefs => _syncPrefs;

  ActionManager get actionManager => _actionManager;

  //
  // - End SparkModel interface.
  //

  String get appName => utils.i18n('app_name');

  String get appVersion => chrome.runtime.getManifest()['version'];

  PlatformInfo get platformInfo => _platformInfo;

  /**
   * Get the currently selected [Resource].
   */
  ws.Resource get currentResource => focusManager.currentResource;

  /**
   * Get the [File] currently being edited.
   */
  ws.File get currentEditedFile => focusManager.currentEditedFile;

  /**
   * Get the currently selected [Project].
   */
  ws.Project get currentProject => focusManager.currentProject;

  // TODO(ussuri): The below two methods are a temporary means to make Spark
  // reusable in SparkPolymer. Once the switch to Polymer is complete, they
  // will go away.

  /**
   * Should extract a UI Element from the underlying DOM. This method
   * is overwritten in SparkPolymer, which encapsulates the UI in a top-level
   * Polymer widget, rather than the top-level document's DOM.
   */
  Element getUIElement(String selectors) =>
      document.querySelector(selectors);

  /**
   * Should extract a dialog Element from the underlying UI's DOM. This is
   * different from [getUIElement] in that it's not currently overridden in
   * SparkPolymer.
   */
  Element getDialogElement(String selectors) =>
      document.querySelector(selectors);

  SparkDialog createDialog(Element dialogElement) =>
      new SparkBootjackDialog(dialogElement);

  //
  // Parts of ctor:
  //

  void initAnalytics() {
    analytics.getService('Spark').then((service) {
      // Init the analytics tracker and send a page view for the main page.
      _analyticsTracker = service.getTracker(_ANALYTICS_ID);
      _analyticsTracker.sendAppView('main');

      // Track logged exceptions.
      Logger.root.onRecord.listen((LogRecord r) {
        if (r.loggerName != 'spark.tests') {
          print(r.toString() + (r.error != null ? ', ${r.error}' : ''));
          if (r.level >= Level.SEVERE) {
            _handleUncaughtException(r.error, r.stackTrace);
          }
        }
      });
    });
  }

  void initWorkspace() {
    _workspace = new ws.Workspace(localPrefs);
    _workspace.createBuilderManager(jobManager);
  }

  void initScmManager() {
    scmManager = new ScmManager(_workspace);
  }

  void initLaunchManager() {
    _launchManager = new LaunchManager(_workspace, services, this);
  }

  void createEditorComponents() {
    _aceManager = new AceManager(new DivElement(), this);
    _aceThemeManager = new ThemeManager(
        aceManager, syncPrefs, getUIElement('#changeTheme .settings-label'));
    _aceKeysManager = new KeyBindingManager(
        aceManager, syncPrefs, getUIElement('#changeKeys .settings-label'));
    _editorManager = new EditorManager(
        workspace, aceManager, localPrefs, eventBus);
    _editorManager.onNewFileOpened.listen((_){
      _workspace.checkResource(_editorManager.currentFile);
    });
    _editorArea = new EditorArea(querySelector('#editorArea'), editorManager,
        _workspace, allowsLabelBar: true);

    _syncPrefs.getValue('textFileExtensions').then((String value) {
      if (value != null) {
        _textFileExtensions.addAll(JSON.decode(value));
      }
    });
  }

  void initEditorManager() {
    editorManager.loaded.then((_) {
      List<ws.Resource> files = editorManager.files.toList();
      editorManager.files.forEach((file) {
        editorArea.selectFile(file, forceOpen: true, switchesTab: false);
      });
      localPrefs.getValue('lastFileSelection').then((String fileUuid) {
        if (editorArea.tabs.isEmpty) return;
        if (fileUuid == null) {
          editorArea.tabs[0].select();
          return;
        }
        ws.Resource resource = workspace.restoreResource(fileUuid);
        if (resource == null) {
          editorArea.tabs[0].select();
          return;
        }
        _selectFile(resource);
      });
    });
  }

  void initEditorArea() {
    editorArea.onSelected.listen((EditorTab tab) {
      // We don't change the selection when the file was already selected
      // otherwise, it would break multi-selection (#260).
      if (!_filesController.isFileSelected(tab.file)) {
        _filesController.selectFile(tab.file);
      }
      localPrefs.setValue('lastFileSelection', tab.file.uuid);
      focusManager.setEditedFile(tab.file);
    });
  }

  void initFilesController() {
    _filesController = new FilesController(
        workspace, scmManager, this, querySelector('#fileViewArea'));
    _filesController.onSelectionChange.listen((resource) {
      focusManager.setCurrentResource(resource);
    });
  }

  void initLookAndFeel() {
    // Init the Bootjack library (a wrapper around Bootstrap).
    bootjack.Bootjack.useDefault();
  }

  void initSplitView() {
    _splitView = new SplitView(getUIElement('#splitview'));
    _splitView.onResized.listen((_) {
      aceManager.resize();
      syncPrefs.setValue('splitViewPosition', _splitView.position.toString());
    });
    syncPrefs.getValue('splitViewPosition').then((String position) {
      if (position != null) {
        int value = int.parse(position, onError: (_) => 0);
        if (value != 0) {
          _splitView.position = value;
        }
      }
    });
  }

  void initSaveStatusListener() {
    // Overridden in spark_polymer.dart.
  }

  void createActions() {
    _actionManager = new ActionManager();

    actionManager.registerAction(new NextMarkerAction(this));
    actionManager.registerAction(new PrevMarkerAction(this));
    actionManager.registerAction(new FileOpenInTabAction(this));
    actionManager.registerAction(new FileOpenAction(this));
    actionManager.registerAction(new FileNewAction(this, getDialogElement('#fileNewDialog')));
    actionManager.registerAction(new FolderNewAction(this, getDialogElement('#folderNewDialog')));
    actionManager.registerAction(new FolderOpenAction(this));
    actionManager.registerAction(new NewProjectAction(this, getDialogElement('#newProjectDialog')));
    actionManager.registerAction(new FileSaveAction(this));
    actionManager.registerAction(new PubGetAction(this));
    actionManager.registerAction(new ApplicationRunAction(this));
    actionManager.registerAction(new ApplicationPushAction(this, getDialogElement('#pushDialog')));
    actionManager.registerAction(new GitCloneAction(this, getDialogElement("#gitCloneDialog")));
    actionManager.registerAction(new GitBranchAction(this, getDialogElement("#gitBranchDialog")));
    actionManager.registerAction(new GitCheckoutAction(this, getDialogElement("#gitCheckoutDialog")));
    actionManager.registerAction(new GitResolveConflictsAction(this));
    actionManager.registerAction(new GitCommitAction(this, getDialogElement("#gitCommitDialog")));
    actionManager.registerAction(new GitRevertChangesAction(this));
    actionManager.registerAction(new GitPushAction(this, getDialogElement("#gitPushDialog")));
    actionManager.registerAction(new RunTestsAction(this));
    actionManager.registerAction(new SettingsAction(this, getDialogElement('#settingsDialog')));
    actionManager.registerAction(new AboutSparkAction(this, getDialogElement('#aboutDialog')));
    actionManager.registerAction(new FileRenameAction(this, getDialogElement('#renameDialog')));
    actionManager.registerAction(new ResourceRefreshAction(this));
    // The top-level 'Close' action is removed for now: #1037.
    //actionManager.registerAction(new ResourceCloseAction(this));
    actionManager.registerAction(new ProjectPropertiesAction(this, getDialogElement("#projectPropertiesDialog")));
    actionManager.registerAction(new FileDeleteAction(this));
    actionManager.registerAction(new TabCloseAction(this));
    actionManager.registerAction(new TabPreviousAction(this));
    actionManager.registerAction(new TabNextAction(this));
    actionManager.registerAction(new SpecificTabAction(this));
    actionManager.registerAction(new TabLastAction(this));
    actionManager.registerAction(new FileExitAction(this));
    actionManager.registerAction(new WebStorePublishAction(this, getDialogElement('#webStorePublishDialog')));
    actionManager.registerAction(new SearchAction(this));
    actionManager.registerAction(new FocusMainMenuAction(this));


    actionManager.registerKeyListener();
  }

  void initToolbar() {

  }

  void buildMenu() {

  }

  //
  // - End parts of ctor.
  //

  void addBuilder(Builder builder) {
    workspace.builderManager.builders.add(builder);
  }

  Future openFile() {
    chrome.ChooseEntryOptions options = new chrome.ChooseEntryOptions(
        type: chrome.ChooseEntryType.OPEN_WRITABLE_FILE);
    return chrome.fileSystem.chooseEntry(options).then((chrome.ChooseEntryResult res) {
      chrome.ChromeFileEntry entry = res.entry;

      if (entry != null) {
        workspace.link(new ws.FileRoot(entry)).then((ws.Resource file) {
          _selectFile(file);
          _aceManager.focus();
          workspace.save();
        });
      }
    });
  }

  Future openFolder() {
    return _selectFolder().then((chrome.DirectoryEntry entry) {
      if (entry != null) {
        _OpenFolderJob job = new _OpenFolderJob(entry, this);
        jobManager.schedule(job);
      }
    });
  }

  void showSuccessMessage(String message) {
    statusComponent.temporaryMessage = message;
  }

  SparkDialog _errorDialog;

  void showMessage(String title, String message) {
    showErrorMessage(title, message);
  }

    // Implemented in a sub-class.
  void unveil() { }

  /**
   * Show a model error dialog.
   */
  void showErrorMessage(String title, String message) {
    if (_errorDialog == null) {
      _errorDialog = createDialog(getDialogElement('#errorDialog'));
      _errorDialog.element.querySelector("[primary]").onClick.listen(_hideBackdropOnClick);
    }

    _errorDialog.element.querySelector('#errorTitle').text = title;
    _errorDialog.element.querySelector('#errorMessage').text = message;

    _errorDialog.show();
  }

  void _hideBackdropOnClick(MouseEvent event) {
    querySelector("#modalBackdrop").style.display = "none";
  }

  SparkDialog _publishedAppDialog;

  void showPublishedAppDialog(String appID) {
    if (_publishedAppDialog == null) {
      _publishedAppDialog = createDialog(getDialogElement('#webStorePublishedDialog'));
      _publishedAppDialog.element.querySelector("[primary]").onClick.listen(_hideBackdropOnClick);
      _publishedAppDialog.element.querySelector("#webStorePublishedAction").onClick.listen((MouseEvent event) {
        window.open('https://chrome.google.com/webstore/detail/${appID}', null);
        _hideBackdropOnClick(event);
      });
    }
    _publishedAppDialog.show();
  }

  SparkDialog _uploadedAppDialog;

  void showUploadedAppDialog(String appID) {
    if (_uploadedAppDialog == null) {
      _uploadedAppDialog = createDialog(getDialogElement('#webStoreUploadedDialog'));
      _uploadedAppDialog.element.querySelector("[primary]").onClick.listen(_hideBackdropOnClick);
      _uploadedAppDialog.element.querySelector("#webStoreUploadedAction").onClick.listen((MouseEvent event) {
        window.open('https://chrome.google.com/webstore/developer/edit/${appID}', null);
        _hideBackdropOnClick(event);
      });
    }
    _uploadedAppDialog.show();
  }

  SparkDialog _okCancelDialog;
  Completer<bool> _okCancelCompleter;

  Future<bool> askUserOkCancel(String message, {String okButtonLabel: 'OK'}) {
    if (_okCancelDialog == null) {
      _okCancelDialog = createDialog(getDialogElement('#okCancelDialog'));
      _okCancelDialog.element.querySelector('#okText').onClick.listen((_) {
        if (_okCancelCompleter != null) {
          _okCancelCompleter.complete(true);
          _okCancelCompleter = null;
        }
      });
      _okCancelDialog.element.on['opened'].listen((event) {
        if (event.detail == false) {
          if (_okCancelCompleter != null) {
            _okCancelCompleter.complete(false);
            _okCancelCompleter = null;
          }
        }
      });
    }

    _okCancelDialog.element.querySelector('#okCancelMessage').text = message;
    _okCancelDialog.element.querySelector('#okText').text = okButtonLabel;

    _okCancelCompleter = new Completer();
    _okCancelDialog.show();
    return _okCancelCompleter.future;
  }

  void onSplitViewUpdate(int position) { }

  void setGitSettingsResetDoneVisible(bool enabled) {
    getUIElement('#gitResetSettingsDone').hidden = !enabled;
  }

  List<ws.Resource> _getSelection() => _filesController.getSelection();

  ws.Folder _getFolder([List<ws.Resource> resources]) {
    if (resources != null && resources.isNotEmpty) {
      if (resources.first.isFile) {
        return resources.first.parent;
      } else {
        return resources.first;
      }
    } else {
      if (focusManager.currentResource != null) {
        ws.Resource resource = focusManager.currentResource;
        if (resource.isFile) {
          if (resource.project != null) {
            return resource.parent;
          }
        } else {
          return resource;
        }
      }
    }
    return null;
  }

  void _closeOpenEditor(ws.Resource resource) {
    if (resource is ws.File &&  editorManager.isFileOpened(resource)) {
      editorArea.closeFile(resource);
    }
  }

  /**
   * Refreshes the file name on an opened editor tab.
   */
  void _renameOpenEditor(ws.Resource renamedResource) {
    if (renamedResource is ws.File && editorManager.isFileOpened(renamedResource)) {
      editorArea.renameFile(renamedResource);
    }
  }

  void _selectFile(ws.Resource file) {
    editorArea.selectFile(file,
        forceOpen: true, switchesTab: true, forceFocus: true);
  }

  //
  // Implementation of FilesControllerDelegate interface:
  //

  void selectInEditor(ws.File file,
                      {bool forceOpen: false,
                       bool replaceCurrent: true,
                       bool switchesTab: true}) {
    if (forceOpen || editorManager.isFileOpened(file)) {
      editorArea.selectFile(file,
          forceOpen: forceOpen,
          replaceCurrent: replaceCurrent,
          switchesTab: switchesTab);
    }
  }

  Element getContextMenuContainer() => querySelector('#file-item-context-menu');

  List<ContextAction> getActionsFor(List<ws.Resource> resources) =>
      actionManager.getContextActions(resources);

  //
  // - End implementation of FilesControllerDelegate interface.
  //

  //
  // Implementation of AceManagerDelegate interface:
  //

  void setShowFileAsText(String filename, bool enabled) {
    String extension = path.extension(filename);
    if (extension.isEmpty) extension = filename;

    if (enabled) {
      _textFileExtensions.add(extension);
    } else {
      _textFileExtensions.remove(extension);
    }

    _syncPrefs.setValue('textFileExtensions',
        JSON.encode(_textFileExtensions.toList()));
  }

  bool canShowFileAsText(String filename) {
    String extension = path.extension(filename);
    if (extension.isEmpty) extension = filename;

    return _aceManager.isFileExtensionEditable(extension) ||
        _textFileExtensions.contains(extension);
  }
  //
  // - End implementation of AceManagerDelegate interface.
  //
}

class PlatformInfo {
  /**
   * The operating system chrome is running on. One of: "mac", "win", "android",
   * "cros", "linux", "openbsd".
   */
  final String os;

  /**
   * The machine's processor architecture. One of: "arm", "x86-32", "x86-64".
   */
  final String arch;

  /**
   * The native client architecture. This may be different from arch on some
   * platforms. One of: "arm", "x86-32", "x86-64".
   */
  final String naclArch;

  PlatformInfo._(this.os, this.arch, this.naclArch);

  String toString() => "${os}, ${arch}, ${naclArch}";

  bool get isCros => os == 'cros';
}

/**
 * Used to manage the default location to create new projects.
 *
 * This class also abstracts a bit other the differences between Chrome OS and
 * Windows/Mac/linux.
 */
class ProjectLocationManager {
  preferences.PreferenceStore _prefs;
  LocationResult _projectLocation;

  /**
   * Create a ProjectLocationManager asynchronously, restoring the default
   * project location from the given preferences.
   */
  static Future<ProjectLocationManager> restoreManager(preferences.PreferenceStore prefs) {
    return prefs.getValue('projectFolder').then((String folderToken) {
      if (folderToken == null) {
        return new ProjectLocationManager._(prefs);
      }

      return chrome.fileSystem.restoreEntry(folderToken).then((chrome.Entry entry) {
        return new ProjectLocationManager._(prefs, new LocationResult(entry, entry, false));
      }).catchError((e) {
        return new ProjectLocationManager._(prefs);
      });
    });
  }

  ProjectLocationManager._(this._prefs, [this._projectLocation]);

  /**
   * Returns the default location to create new projects in. For Chrome OS, this
   * will be the sync filesystem. This method can return `null` if the user
   * cancels the folder selection dialog.
   */
  Future<LocationResult> getProjectLocation() {
    if (_projectLocation != null) {
      // Check if the saved location exists. If so, return it. Otherwise, get a
      // new location.
      return _projectLocation.exists().then((bool value) {
        if (value) {
          return _projectLocation;
        } else {
          _projectLocation = null;
          return getProjectLocation();
        }
      });
    }

    // On Chrome OS, use the sync filesystem.
    if (_isCros()) {
      return chrome.syncFileSystem.requestFileSystem().then((fs) {
        var entry = fs.root;
        return new LocationResult(entry, entry, true);
      });
    }

    // Display a dialog asking the user to choose a default project folder.
    // TODO: We need to provide an explaination to the user about what this
    // folder is for.
    return _selectFolder(suggestedName: 'projects').then((entry) {
      if (entry == null) {
        return null;
      }

      _projectLocation = new LocationResult(entry, entry, false);
      _prefs.setValue('projectFolder', chrome.fileSystem.retainEntry(entry));
      return _projectLocation;
    });
  }

  /**
   * This will create a new folder in default project location. It will attempt
   * to use the given [defaultName], but will disambiguate it if necessary. For
   * example, if `defaultName` already exists, the created folder might be named
   * something like `defaultName-1` instead.
   */
  Future<LocationResult> createNewFolder(String defaultName) {
    return getProjectLocation().then((LocationResult root) {
      return _create(root, defaultName, 1);
    });
  }

  Future<LocationResult> _create(
      LocationResult location, String baseName, int count) {
    String name = count == 1 ? baseName : '${baseName}-${count}';

    return location.parent.createDirectory(name, exclusive: true).then((dir) {
      return new LocationResult(location.parent, dir, location.isSync);
    }).catchError((_) {
      if (count > 50) {
        return null;
      } else {
        return _create(location, baseName, count + 1);
      }
    });
  }
}

class LocationResult {
  /**
   * The parent Entry. This can be useful for persistng the info across
   * sessions.
   */
  final chrome.DirectoryEntry parent;

  /**
   * The created location.
   */
  final chrome.DirectoryEntry entry;

  /**
   * Whether the entry was created in the sync filesystem.
   */
  final bool isSync;

  LocationResult(this.parent, this.entry, this.isSync);

  /**
   * The name of the created entry.
   */
  String get name => entry.name;

  Future<bool> exists() {
    if (isSync) return new Future.value(true);

    return entry.getMetadata().then((_) {
      return true;
    }).catchError((e) {
      return false;
    });
  }
}

class _SparkSetupParticipant extends LifecycleParticipant {
  Spark spark;

  _SparkSetupParticipant(this.spark);

  Future applicationStarting(Application application) {
    // get platform info
    return chrome.runtime.getPlatformInfo().then((Map m) {
      spark._platformInfo = new PlatformInfo._(m['os'], m['arch'], m['nacl_arch']);
      return spark.workspace.restore().then((value) {
        if (spark.workspace.getFiles().length == 0) {
          // No files, just focus the editor.
          spark.aceManager.focus();
        }
      });
    }).then((_) {
      return ProjectLocationManager.restoreManager(spark.localPrefs).then((manager) {
        spark.projectLocationManager = manager;
      });
    }).whenComplete(() => spark.unveil());
  }

  Future applicationStarted(Application application) {
    if (spark.developerMode) {
      spark._testDriver = new TestDriver(
          all_tests.defineTests, spark.jobManager, connectToTestListener: true);
    }
    return new Future.value();
  }

  Future applicationClosed(Application application) {
    spark.editorManager.persistState();
    spark.launchManager.dispose();
    spark.localPrefs.flush();
    spark.syncPrefs.flush();
    return new Future.value();
  }
}

/**
 * Allows a user to select a folder on disk. Returns the selected folder
 * entry. Returns `null` in case the user cancels the action.
 */
Future<chrome.DirectoryEntry> _selectFolder({String suggestedName}) {
  Completer completer = new Completer();
  chrome.ChooseEntryOptions options = new chrome.ChooseEntryOptions(
      type: chrome.ChooseEntryType.OPEN_DIRECTORY);
  if (suggestedName != null) options.suggestedName = suggestedName;
  chrome.fileSystem.chooseEntry(options).then((chrome.ChooseEntryResult res) {
    completer.complete(res.entry);
  }).catchError((e) => completer.complete(null));
  return completer.future;
}

bool _isCros() {
  return (SparkModel.instance as Spark).platformInfo.isCros;
}

/**
 * The abstract parent class of Spark related actions.
 */
abstract class SparkAction extends Action {
  Spark spark;

  SparkAction(this.spark, String id, String name) : super(id, name);

  void invoke([Object context]) {
    // Send an action event with the 'main' event category.
    _analyticsTracker.sendEvent('main', id);

    _invoke(context);
  }

  void _invoke([Object context]);

  /**
   * Returns true if `object` is a list and all items are [Resource].
   */
  bool _isResourceList(Object object) {
    if (object is! List) {
      return false;
    }
    List items = object as List;
    return items.every((r) => r is ws.Resource);
  }

  /**
   * Returns true if `object` is a list with a single item and this item is a
   * [Resource].
   */
  bool _isSingleResource(Object object) {
    if (!_isResourceList(object)) {
      return false;
    }
    List<ws.Resource> resources = object as List<ws.Resource>;
    return resources.length == 1;
  }

  /**
   * Returns true if `object` is a list with a single item and this item is a
   * [Project].
   */
  bool _isProject(object) {
    if (!_isResourceList(object)) {
      return false;
    }
    return object.length == 1 && object.first is ws.Project;
  }

  /**
   * Returns true if `context` is a list with a single item, the item is a
   * [Project], and that project is under SCM.
   */
  bool _isScmProject(context) =>
      _isProject(context) && isUnderScm(context.first);

  /**
   * Returns true if `context` is a list with of items, all in the same project,
   * and that project is under SCM.
   */
  bool _isUnderScmProject(context) {
    if (context is! List) return false;
    if (context.isEmpty) return false;

    ws.Project project = context.first.project;

    if (!isUnderScm(project)) return false;

    for (var resource in context) {
      var resProject = resource.project;
      if (resProject == null || resProject != project) {
        return false;
      }
    }

    return true;
  }

  /**
   * Returns true if `object` is a list with a single item and this item is a
   * [Folder].
   */
  bool _isSingleFolder(Object object) {
    if (!_isSingleResource(object)) {
      return false;
    }
    List<ws.Resource> resources = object as List;
    return (object as List).first is ws.Folder;
  }

  /**
   * Returns true if `object` is a list of top-level [Resource].
   */
  bool _isTopLevel(Object object) {
    if (!_isResourceList(object)) {
      return false;
    }
    List<ws.Resource> resources = object as List;
    return resources.every((ws.Resource r) => r.isTopLevel);
  }

  /**
   * Returns true if `object` is a top-level [File].
   */
  bool _isTopLevelFile(Object object) {
    if (!_isResourceList(object)) {
      return false;
    }
    List<ws.Resource> resources = object as List;
    return resources.first.project == null;
  }

  /**
   * Returns true if `object` is a list of File.
   */
  bool _isFileList(Object object) {
    if (!_isResourceList(object)) {
      return false;
    }
    List<ws.Resource> resources = object as List;
    return resources.every((r) => r is ws.File);
  }
}

abstract class SparkDialog {
  void show();
  void hide();
  Element get element;
}

class SparkBootjackDialog implements SparkDialog {
  bootjack.Modal _dialog;

  SparkBootjackDialog(Element dialogElement) {
    _dialog = bootjack.Modal.wire(dialogElement);

    _dialog.$element.on('shown.bs.modal', (event) {
      final Element dialog = event.target;
      Element elementToFocus = dialog.querySelector('[focused]');

      if (elementToFocus != null) {
        elementToFocus.focus();
      }
    });
  }

  void show() => _dialog.show();

  void hide() => _dialog.hide();

  Element get element => _dialog.element;
}

abstract class SparkActionWithDialog extends SparkAction {
  SparkDialog _dialog;

  SparkActionWithDialog(Spark spark,
                        String id,
                        String name,
                        Element dialogElement)
      : super(spark, id, name) {
    _dialog = spark.createDialog(dialogElement);
    _dialog.element.querySelector("[primary]").onClick.listen((_) => _commit());
  }

  void _commit();

  Element getElement(String selectors) =>
      _dialog.element.querySelector(selectors);

  Element _triggerOnReturn(String selectors) {
    var element = _dialog.element.querySelector(selectors);
    element.onKeyDown.listen((event) {
      if (event.keyCode == KeyCode.ENTER) {
        _commit();
        _dialog.hide();
      }
    });
    return element;
  }

  void _show() => _dialog.show();
}

class FileOpenInTabAction extends SparkAction implements ContextAction {
  FileOpenInTabAction(Spark spark) :
      super(spark, "file-open-in-tab", "Open in New Tab");

  void _invoke([List<ws.File> files]) {
    bool forceOpen = files.length > 1;
    files.forEach((ws.File file) {
      spark.selectInEditor(file, forceOpen: true, replaceCurrent: false);
    });
  }

  String get category => 'tab';

  bool appliesTo(Object object) => _isFileList(object);
}

class FileOpenAction extends SparkAction {
  FileOpenAction(Spark spark) : super(spark, "file-open", "Open File…") {
    addBinding("ctrl-o");
  }

  void _invoke([Object context]) {
    spark.openFile();
  }
}

class FileNewAction extends SparkActionWithDialog implements ContextAction {
  InputElement _nameElement;
  ws.Folder folder;

  FileNewAction(Spark spark, Element dialog)
      : super(spark, "file-new", "New File…", dialog) {
    addBinding("ctrl-n");
    _nameElement = _triggerOnReturn("#fileName");
  }

  void _invoke([List<ws.Resource> resources]) {
    folder = spark._getFolder(resources);
    if (folder != null) {
      _nameElement.value = '';
      _show();
    }
  }

  void _commit() {
    var name = _nameElement.value;
    if (name.isNotEmpty) {
      if (folder != null) {
        folder.createNewFile(name).then((file) {
          // Delay a bit to allow the files view to process the new file event.
          // TODO: This is due to a race condition in when the files view receives
          // the resource creation event; we should remove the possibility for
          // this to occur.
          Timer.run(() {
            spark.selectInEditor(file, forceOpen: true, replaceCurrent: true);
            spark._aceManager.focus();
          });
        }).catchError((e) {
          spark.showErrorMessage("Error Creating File", e.toString());
        });
      }
    }
  }

  String get category => 'folder';

  bool appliesTo(Object object) => _isSingleResource(object) && !_isTopLevelFile(object);
}

class FileSaveAction extends SparkAction {
  FileSaveAction(Spark spark) : super(spark, "file-save", "Save") {
    addBinding("ctrl-s");
  }

  void _invoke([Object context]) => spark.editorManager.saveAll();
}

class FileDeleteAction extends SparkAction implements ContextAction {
  FileDeleteAction(Spark spark) : super(spark, "file-delete", "Delete");

  void _invoke([List<ws.Resource> resources]) {
    if (resources == null) {
      var sel = spark._filesController.getSelection();
      if (sel.isEmpty) return;
      resources = sel;
    }

    String message;

    if (resources.length == 1) {
      message = "Are you sure you want to delete '${resources.first.name}'?";
    } else {
      message = "Are you sure you want to delete ${resources.length} files?";
    }

    spark.askUserOkCancel(message, okButtonLabel: 'Delete').then((bool val) {
      if (val) {
        spark.workspace.pauseResourceEvents();
        Future.forEach(resources, (ws.Resource r) => r.delete()).catchError((e) {
          String ordinality = resources.length == 1 ? "File" : "Files";
          spark.showErrorMessage("Error Deleting ${ordinality}", e.toString());
        }).whenComplete(() {
          spark.workspace.resumeResourceEvents();
          spark.workspace.save();
        });
      }
    });
  }

  String get category => 'resource-delete';

  bool appliesTo(Object object) => _isResourceList(object);
}

class FileRenameAction extends SparkActionWithDialog implements ContextAction {
  ws.Resource resource;
  InputElement _nameElement;

  FileRenameAction(Spark spark, Element dialog)
      : super(spark, "file-rename", "Rename…", dialog) {
    _nameElement = _triggerOnReturn("#renameFileName");
  }

  void _invoke([List<ws.Resource> resources]) {
   if (resources != null && resources.isNotEmpty) {
     resource = resources.first;
     _nameElement.value = resource.name;
     _show();
   }
  }

  void _commit() {
    if (_nameElement.value.isNotEmpty) {
      resource.rename(_nameElement.value).then((value) {
        spark._renameOpenEditor(resource);
      }).catchError((e) {
        spark.showErrorMessage("Error During Rename", e.toString());
      });
    }
  }

  String get category => 'resource';

  bool appliesTo(Object object) => _isSingleResource(object) && !_isTopLevel(object);
}

class ResourceCloseAction extends SparkAction implements ContextAction {
  ResourceCloseAction(Spark spark) : super(spark, "file-close", "Close");

  void _invoke([List<ws.Resource> resources]) {
    if (resources == null) {
      resources = spark._getSelection();
    }

    for (ws.Resource resource in resources) {
      spark.workspace.unlink(resource);
      if (resource is ws.File) {
        spark._closeOpenEditor(resource);
      } else if (resource is ws.Project) {
        resource.traverse().forEach(spark._closeOpenEditor);
      }
    }

    spark.workspace.save();
  }

  String get category => 'resource';

  bool appliesTo(Object object) => _isTopLevel(object);
}

class TabPreviousAction extends SparkAction {
  TabPreviousAction(Spark spark) : super(spark, "tab-prev", "Previous Tab") {
    addBinding('ctrl-shift-[');
    addBinding('ctrl-shift-tab', macBinding: 'macctrl-shift-tab');
  }

  void _invoke([Object context]) => spark.editorArea.gotoPreviousTab();
}

class TabNextAction extends SparkAction {
  TabNextAction(Spark spark) : super(spark, "tab-next", "Next Tab") {
    addBinding('ctrl-shift-]');
    addBinding('ctrl-tab', macBinding: 'macctrl-tab');
  }

  void _invoke([Object context]) => spark.editorArea.gotoNextTab();
}

class SpecificTabAction extends SparkAction {
  _SpecificTabKeyBinding _binding;

  SpecificTabAction(Spark spark) : super(spark, "tab-goto", "Goto Tab") {
    _binding = new _SpecificTabKeyBinding();
    bindings.add(_binding);
  }

  void _invoke([Object context]) {
    if (_binding.index < 1 && _binding.index > spark.editorArea.tabs.length) {
      return;
    }

    // Ctrl-1 to Ctrl-8. The user types in a 1-based key event; we convert that
    // into a 0-based into into the tabs.
    spark.editorArea.selectedTab = spark.editorArea.tabs[_binding.index - 1];
  }
}

class _SpecificTabKeyBinding extends KeyBinding {
  final int ONE_CODE = '1'.codeUnitAt(0);
  final int EIGHT_CODE = '8'.codeUnitAt(0);

  int index = -1;

  _SpecificTabKeyBinding() : super('ctrl-1');

  bool matches(KeyboardEvent event) {
    // If the user typed in a 1 to an 8, change this binding to match that key.
    // To match completely, the user will need to have used the `ctrl` modifier.
    if (event.keyCode >= ONE_CODE && event.keyCode <= EIGHT_CODE) {
      keyCode = event.keyCode;
      index = keyCode - ONE_CODE + 1;
    }

    return super.matches(event);
  }
}

class TabLastAction extends SparkAction {
  TabLastAction(Spark spark) : super(spark, "tab-last", "Last Tab") {
    addBinding("ctrl-9");
  }

  void _invoke([Object context]) {
    if (spark.editorArea.tabs.isNotEmpty) {
      spark.editorArea.selectedTab = spark.editorArea.tabs.last;
    }
  }
}

class TabCloseAction extends SparkAction {
  TabCloseAction(Spark spark) : super(spark, "tab-close", "Close") {
    addBinding("ctrl-w");
  }

  void _invoke([Object context]) {
    if (spark.editorArea.selectedTab != null) {
      spark.editorArea.remove(spark.editorArea.selectedTab);
    }
  }
}

class FileExitAction extends SparkAction {
  FileExitAction(Spark spark) : super(spark, "file-exit", "Quit") {
    addBinding('ctrl-q', linuxBinding: 'ctrl-shift-q');
  }

  void _invoke([Object context]) {
    spark.close().then((_) {
      chrome.app.window.current().close();
    });
  }
}

class ApplicationRunAction extends SparkAction implements ContextAction {
  ApplicationRunAction(Spark spark) : super(
      spark, "application-run", "Run Application") {
    addBinding("ctrl-r");
    enabled = false;
    spark.focusManager.onResourceChange.listen((r) => _updateEnablement(r));
  }

  void _invoke([context]) {
    ws.Resource resource;

    if (context == null) {
      resource = spark.focusManager.currentResource;
    } else {
      resource = context.first;
    }
    spark.launchManager.run(resource);
  }

  String get category => 'application';

  bool appliesTo(list) => list.length == 1 && _appliesTo(list.first);

  bool _appliesTo(ws.Resource resource) {
    return spark.launchManager.canRun(resource);
  }

  void _updateEnablement(ws.Resource resource) {
    enabled = _appliesTo(resource);
  }
}

class PubGetAction extends SparkAction implements ContextAction {
  PubGetAction(Spark spark) : super(
      spark, "pub-get", "Pub Get") {
    enabled = false;
  }

  void _invoke([context]) {
    ws.Resource resource;

    if (context == null) {
      resource = spark.focusManager.currentResource;
    } else {
      resource = context.first;
    }
    spark.showMessage('Pub Get','TODO: implement this');
  }

  String get category => 'pub';

  bool _appliesTo(ws.Resource resource) =>  resource is ws.File && resource.name == 'pubspec.yaml';

  bool appliesTo(list) => list.length == 1 && _appliesTo(list.first);
}

class ResourceRefreshAction extends SparkAction implements ContextAction {
  ResourceRefreshAction(Spark spark) : super(
      spark, "resource-refresh", "Refresh") {
    addBinding('f5');
  }

  void _invoke([context]) {
    List<ws.Resource> resources;

    if (context == null) {
      resources = [spark.focusManager.currentResource];
    } else {
      resources = context;
    }

    ResourceRefreshJob job = new ResourceRefreshJob(resources);
    spark.jobManager.schedule(job);
  }

  String get category => 'resource';

  bool appliesTo(context) => _isResourceList(context) && !_isTopLevelFile(context);
}

class PrevMarkerAction extends SparkAction {
  PrevMarkerAction(Spark spark) : super(
      spark, "marker-prev", "Previous Marker") {
    addBinding("ctrl-shift-p");
  }

  void _invoke([Object context]) {
    spark._aceManager.selectPrevMarker();
  }
}

class NextMarkerAction extends SparkAction {
  NextMarkerAction(Spark spark) : super(
      spark, "marker-next", "Next Marker") {
    // TODO: we probably don't want to bind to 'print'. Perhaps there's a good
    // keybinding we can borrow from chrome?
    addBinding("ctrl-p");
  }

  void _invoke([Object context]) {
    spark._aceManager.selectNextMarker();
  }
}

class FolderNewAction extends SparkActionWithDialog implements ContextAction {
  InputElement _nameElement;
  ws.Folder folder;

  FolderNewAction(Spark spark, Element dialog)
      : super(spark, "folder-new", "New Folder…", dialog) {
    addBinding("ctrl-shift-n");
    _nameElement = _triggerOnReturn("#folderName");
  }

  void _invoke([List<ws.Folder> folders]) {
    folder = spark._getFolder(folders);
    _nameElement.value = '';
    _show();
  }

  void _commit() {
    var name = _nameElement.value;
    if (name.isNotEmpty) {
      folder.createNewFolder(name).then((folder) {
        // Delay a bit to allow the files view to process the new file event.
        Timer.run(() {
          spark._filesController.selectFile(folder);
        });
      }).catchError((e) {
        spark.showErrorMessage("Error Creating Folder", e.toString());
      });
    }
  }

  String get category => 'folder';

  bool appliesTo(Object object) => _isSingleFolder(object);
}

/// Transfers the focus to the search box
class SearchAction extends SparkAction {

  SearchAction(Spark spark) : super(spark, 'search', 'Search') {
    addBinding('ctrl-shift-f');
  }

  @override
  void _invoke([Object context]) {
    spark.getUIElement('#searchBox').focus();
  }
}

class FocusMainMenuAction extends SparkAction {
  FocusMainMenuAction(Spark spark)
      : super(spark, 'focusMainMenu', 'Focus Main Menu') {
    addBinding('f10');
  }

  @override
  void _invoke([Object context]) {
    spark.getUIElement('#mainMenu').focus();
  }
}

class NewProjectAction extends SparkActionWithDialog {
  InputElement _nameElement;
  ws.Folder folder;

  NewProjectAction(Spark spark, Element dialog)
      : super(spark, "project-new", "New Project…", dialog) {
    _nameElement = _triggerOnReturn("#name");
  }

  void _invoke([context]) {
    _nameElement.value = '';
    _show();
  }

  void _commit() {
    var name = _nameElement.value.trim();
    if (name.isNotEmpty) {
      spark.projectLocationManager.createNewFolder(name).then((LocationResult location) {
        if (location == null) return new Future.value();

        ws.WorkspaceRoot root;

        if (location.isSync) {
          root = new ws.SyncFolderRoot(location.entry);
        } else {
          root = new ws.FolderChildRoot(location.parent, location.entry);
        }

        return spark.workspace.link(root).then((ws.Project project) {
          spark.showSuccessMessage('Created ${project.name}');
          Timer.run(() {
            spark._filesController.selectFile(project);
            spark._filesController.setFolderExpanded(project);
          });
          spark.workspace.save();
        });
      });
    }
  }
}

class FolderOpenAction extends SparkAction {
  FolderOpenAction(Spark spark) : super(spark, "folder-open", "Open Folder…");

  void _invoke([Object context]) {
    spark.openFolder();
  }
}

class ApplicationPushAction extends SparkActionWithDialog implements ContextAction {
  InputElement _pushUrlElement;
  ws.Container deployContainer;

  ApplicationPushAction(Spark spark, Element dialog)
      : super(spark, "application-push", "Deploy to Mobile", dialog) {
    _pushUrlElement = _triggerOnReturn("#pushUrl");
    enabled = false;
    spark.focusManager.onResourceChange.listen((r) => _updateEnablement(r));
  }

  void _invoke([context]) {
    ws.Resource resource;

    if (context == null) {
      resource = spark.focusManager.currentResource;
    } else {
      resource = context.first;
    }

    deployContainer = getAppContainerFor(resource);

    _show();
  }

  String get category => 'application';

  bool appliesTo(list) => list.length == 1 && _appliesTo(list.first);

  bool _appliesTo(ws.Resource resource) {
    return getAppContainerFor(resource) != null;
  }

  void _updateEnablement(ws.Resource resource) {
    enabled = _appliesTo(resource);
  }

  void _commit() {
    String url = _pushUrlElement.value;
    // TODO(braden): Input validation.
    spark.jobManager.schedule(new _HarnessPushJob(spark, deployContainer, url));
  }
}

class _HarnessPushJob extends Job {
  final Spark spark;
  final ws.Container deployContainer;
  final String _url;

  _HarnessPushJob(this.spark, this.deployContainer, this._url) :
    super('Deploying to mobile…');

  Future run(ProgressMonitor monitor) {
    HarnessPush harnessPush = new HarnessPush(deployContainer);

    return harnessPush.push(_url, monitor).then((_) {
      spark.showSuccessMessage('Successfully pushed');
    }).catchError((e) {
      spark.showMessage('Push failure', e.toString());
    });
  }
}

class ProjectPropertiesAction extends SparkActionWithDialog implements ContextAction {
  ws.Project project;
  HtmlElement _propertiesElement;

  ProjectPropertiesAction(Spark spark, Element dialog)
      : super(spark, 'project-properties', 'Properties…', dialog) {
    _propertiesElement = getElement('#projectPropertiesDialog .modal-body');
  }

  void _invoke([List context]) {
    project = context.first;
    _propertiesElement.innerHtml = '';
    _buildProperties().then((_) => _show());
  }

  Future _buildProperties() {
    _addProperty(_propertiesElement, 'Name', project.name);

    GitScmProjectOperations gitOperations =
        spark.scmManager.getScmOperationsFor(project);

    if (gitOperations != null) {
      return gitOperations.getConfigMap().then((Map<String, dynamic> map) {
        final String repoUrl = map['url'];
        _addProperty(_propertiesElement, 'Git Repository', repoUrl);
      }).catchError((e) {
        _addProperty(_propertiesElement, 'Git Repository',
            '<error retrieving Git data>');
      });
    } else {
      return new Future.value();
    }
  }

  void _addProperty(HtmlElement parent, String key, String value) {
    Element div = new DivElement()..classes.add('form-group');
    parent.children.add(div);

    Element label = new LabelElement()..text = key;
    Element element = new ParagraphElement()..text = value
        ..className = 'form-control-static';

    div.children.addAll([label, element]);
  }

  void _commit() { }

  String get category => 'resource';

  bool appliesTo(context) => _isProject(context);
}

/* Git operations */

class GitCloneAction extends SparkActionWithDialog {
  InputElement _repoUrlElement;

  GitCloneAction(Spark spark, Element dialog)
      : super(spark, "git-clone", "Git Clone…", dialog) {
    _repoUrlElement = _triggerOnReturn("#gitRepoUrl");
  }

  void _invoke([Object context]) {
    _show();
  }

  void _commit() {
    // TODO(grv): add verify checks.
    String url = _repoUrlElement.value;
    if (!url.endsWith('.git')) {
      url = url + '.git';
    }

    String projectName = url.split('/').last;
    if (projectName.endsWith('.git')) {
      projectName = projectName.substring(0, projectName.length - 4);
    }

    _GitCloneJob job = new _GitCloneJob(url, projectName, spark);
    spark.jobManager.schedule(job);
  }
}

class GitBranchAction extends SparkActionWithDialog implements ContextAction {
  ws.Project project;
  GitScmProjectOperations gitOperations;
  InputElement _branchNameElement;

  GitBranchAction(Spark spark, Element dialog)
      : super(spark, "git-branch", "Create Branch…", dialog) {
    _branchNameElement = _triggerOnReturn("#gitBranchName");
  }

  void _invoke([context]) {
    project = context.first;
    gitOperations = spark.scmManager.getScmOperationsFor(project);
    _show();
  }

  void _commit() {
    // TODO(grv): add verify checks.
    _GitBranchJob job = new _GitBranchJob(gitOperations, _branchNameElement.value);
    spark.jobManager.schedule(job);
  }

  String get category => 'git';

  bool appliesTo(context) => _isScmProject(context);
}

class GitCommitAction extends SparkActionWithDialog implements ContextAction {
  ws.Project project;
  GitScmProjectOperations gitOperations;
  TextAreaElement _commitMessageElement;
  InputElement _userNameElement;
  InputElement _userEmailElement;
  bool _needsFillNameEmail;
  String _gitName;
  String _gitEmail;

  GitCommitAction(Spark spark, Element dialog)
      : super(spark, "git-commit", "Commit Changes…", dialog) {
    _commitMessageElement = getElement("#commitMessage");
    _userNameElement = getElement('#gitName');
    _userEmailElement = getElement('#gitEmail');
  }

  void _invoke([context]) {
    project = context.first.project;
    spark.syncPrefs.getValue("git-user-info").then((String value) {
      _gitName = null;
      _gitEmail = null;
      if (value != null) {
        Map<String,String> info = JSON.decode(value);
        _needsFillNameEmail = false;
        _gitName = info['name'];
        _gitEmail = info['email'];
      } else {
        _needsFillNameEmail = true;
      }
      getElement('#gitUserInfo').classes.toggle('hidden', !_needsFillNameEmail);
      gitOperations = spark.scmManager.getScmOperationsFor(project);
      _commitMessageElement.value = '';
      _userNameElement.value = '';
      _userEmailElement.value = '';
      _show();
    });
  }

  void _commit() {
    if (_needsFillNameEmail) {
      _gitName = _userNameElement.value;
      _gitEmail = _userEmailElement.value;
      String encoded = JSON.encode({'name': _gitName, 'email': _gitEmail});
      spark.syncPrefs.setValue("git-user-info", encoded).then((_) {
        _startJob();
      });
    } else {
      _startJob();
    }
  }

  void _startJob() {
    // TODO(grv): add verify checks.
    _GitCommitJob job = new _GitCommitJob(
        gitOperations, _gitName, _gitEmail, _commitMessageElement.value, spark);
    spark.jobManager.schedule(job);
  }

  String get category => 'git';

<<<<<<< HEAD
  bool appliesTo(context) => _isScmProject(context);
}

class ProjectPropertiesAction extends SparkActionWithDialog implements ContextAction {
  ws.Project project;
  HtmlElement _propertiesElement;

  ProjectPropertiesAction(Spark spark, Element dialog)
      : super(spark, 'project-properties', 'Properties…', dialog) {
    _propertiesElement = getElement('#projectPropertiesDialog .modal-body');
  }

  void _invoke([List context]) {
    project = context.first;
    _propertiesElement.innerHtml = '';
    _buildProperties().then((_) => _show());
  }

  Future _buildProperties() {
    _addProperty(_propertiesElement, 'File Name', project.name);
    _addProperty(_propertiesElement, 'Location', project.entry.fullPath);

    GitScmProjectOperations gitOperations =
        spark.scmManager.getScmOperationsFor(project);

    if (gitOperations != null) {
      return gitOperations.getConfigMap().then((Map<String, dynamic> map) {
        final String repoUrl = map['url'];
        _addProperty(_propertiesElement, 'Git Repository', repoUrl);
      }).catchError((e) {
        _addProperty(_propertiesElement, 'Git Repository',
            '<error retrieving Git data>');
      });
    } else {
      return new Future.value();
    }
  }

  void _addProperty(HtmlElement parent, String key, String value) {
    Element div = new DivElement()..classes.add('form-group');
    parent.children.add(div);

    Element label = new LabelElement()..text = key;
    Element element = new ParagraphElement()..text = value
        ..className = 'form-control-static';

    div.children.addAll([label, element]);
  }

  void _commit() { }

  String get category => 'resource';

  bool appliesTo(context) => _isProject(context);
=======
  bool appliesTo(context) => _isUnderScmProject(context);
>>>>>>> 01166d08
}

class GitCheckoutAction extends SparkActionWithDialog implements ContextAction {
  ws.Project project;
  GitScmProjectOperations gitOperations;
  SelectElement _selectElement;

  GitCheckoutAction(Spark spark, Element dialog)
      : super(spark, "git-checkout", "Switch Branch…", dialog) {
    _selectElement = getElement("#gitCheckout");
  }

  void _invoke([List context]) {
    project = context.first;
    gitOperations = spark.scmManager.getScmOperationsFor(project);
    String currentBranchName = gitOperations.getBranchName();
    (getElement('#currentBranchName') as InputElement).value = currentBranchName;

    // Clear out the old select options.
    _selectElement.length = 0;

    gitOperations.getAllBranchNames().then((List<String> branchNames) {
      branchNames.sort((a, b) => a.toLowerCase().compareTo(b.toLowerCase()));
      for (String branchName in branchNames) {
        _selectElement.append(
            new OptionElement(data: branchName, value: branchName));
      }
      _selectElement.selectedIndex = branchNames.indexOf(currentBranchName);
    });

    _show();
  }

  void _commit() {
    // TODO(grv): add verify checks.
    String branchName = _selectElement.options[
        _selectElement.selectedIndex].value;
    _GitCheckoutJob job = new _GitCheckoutJob(gitOperations, branchName, spark);
    spark.jobManager.schedule(job);
  }

  String get category => 'git';

  bool appliesTo(context) => _isScmProject(context);
}

class GitPushAction extends SparkActionWithDialog implements ContextAction {
  ws.Project project;
  GitScmProjectOperations gitOperations;
  DivElement _commitsList;
  String _gitUsername;
  String _gitPassword;
  bool _needsUsernamePassword;

  GitPushAction(Spark spark, Element dialog)
      : super(spark, "git-push", "Push to Origin…", dialog) {
    _commitsList = getElement('#gitCommitList');
  }

  void _invoke([context]) {
    project = context.first;

    gitOperations = spark.scmManager.getScmOperationsFor(project);
    gitOperations.getPendingCommits().then((List<CommitInfo> commits) {
      // Fill commits.
      _commitsList.innerHtml = '';
      String summaryString = commits.length == 1 ? "1 commit" : "${commits.length} commits";
      Element title = document.createElement("h1");
      title.appendText(summaryString);
      _commitsList.append(title);
      commits.forEach((CommitInfo info) {
        CommitMessageView commitView = new CommitMessageView();
        commitView.commitInfo = info;
        _commitsList.children.add(commitView);
      });

      spark.syncPrefs.getValue("git-auth-info").then((String value) {
        _gitUsername = null;
        _gitPassword = null;
        if (value != null) {
          Map<String,String> info = JSON.decode(value);
          _needsUsernamePassword = false;
          _gitUsername = info['username'];
          _gitPassword = info['password'];
        }
        else {
          _needsUsernamePassword = true;
        }
        _show();
      });
    }).catchError((e) {
      spark.showErrorMessage('Push failed', 'No commits to push');
    });
  }

  void _push() {
    _GitPushJob job = new _GitPushJob(gitOperations, _gitUsername, _gitPassword, spark);
    spark.jobManager.schedule(job);
  }

  void _commit() {
    if (_needsUsernamePassword) {
      Timer.run(() {
        // In a timer to let the previous dialog dismiss properly.
        GitAuthenticationDialog.request(spark).then((info) {
          _gitUsername = info['username'];
          _gitPassword = info['password'];
          _push();
        }).catchError((_) {
          // Cancelled authentication: do nothing.
        });
      });
    } else {
      _push();
    }
  }

  String get category => 'git';

  bool appliesTo(context) => _isScmProject(context);
}

class GitResolveConflictsAction extends SparkAction implements ContextAction {
  GitResolveConflictsAction(Spark spark) :
      super(spark, "git-resolve-conflicts", "Resolve Conflicts");

  void _invoke([context]) {
    ws.Resource file = _getResource(context);
    ScmProjectOperations operations =
        spark.scmManager.getScmOperationsFor(file.project);

    operations.markResolved(file);
  }

  String get category => 'git';

  bool appliesTo(context) => _isUnderScmProject(context) &&
      _isSingleResource(context) && _fileHasConflicts(context);

  bool _fileHasConflicts(context) {
    ws.Resource file = _getResource(context);
    ScmProjectOperations operations =
        spark.scmManager.getScmOperationsFor(file.project);
    return operations.getFileStatus(file) == FileStatus.UNMERGED;
  }

  ws.Resource _getResource(context) {
    if (context is List) {
      return context.isNotEmpty ? context.first : null;
    } else {
      return null;
    }
  }
}

class GitRevertChangesAction extends SparkAction implements ContextAction {
  GitRevertChangesAction(Spark spark) :
      super(spark, "git-revert-changes", "Revert Changes…");

  void _invoke([List resources]) {
    ScmProjectOperations operations =
        spark.scmManager.getScmOperationsFor(resources.first.project);

    String text = (resources.length == 1 ?
        resources.first.name :
        '${resources.length} resources');
    text = 'Revert changes for ${text}?';

    // Show a yes/no dialog.
    spark.askUserOkCancel(text, okButtonLabel: 'Revert').then((bool val) {
      if (val) {
        operations.revertChanges(resources).then((_) {
          resources.first.project.refresh();
        });
      }
    });
  }

  String get category => 'git';

  bool appliesTo(context) => _isUnderScmProject(context) &&
      _filesAreModified(context);

  bool _filesAreModified(List resources) {
    ScmProjectOperations operations =
        spark.scmManager.getScmOperationsFor(resources.first.project);

    for (ws.Resource resource in resources) {
      // TODO: Should we also check UNTRACKED?
      if (operations.getFileStatus(resource) != FileStatus.MODIFIED) {
        return false;
      }
    }

    return true;
  }
}

class _GitCloneJob extends Job {
  String url;
  String _projectName;
  Spark spark;

  _GitCloneJob(this.url, String projectName, this.spark)
      : super("Cloning ${projectName}…") {
    _projectName = projectName;
  }

  Future run(ProgressMonitor monitor) {
    monitor.start(name, 1);

    return spark.projectLocationManager.createNewFolder(_projectName).then((LocationResult location) {
      if (location == null) return new Future.value();

      ScmProvider scmProvider = getProviderType('git');

      return scmProvider.clone(url, location.entry).then((_) {
        ws.WorkspaceRoot root;

        if (location.isSync) {
          root = new ws.SyncFolderRoot(location.entry);
        } else {
          root = new ws.FolderChildRoot(location.parent, location.entry);
        }

        return spark.workspace.link(root).then((ws.Project project) {
          spark.showSuccessMessage('Cloned into ${project.name}');
          Timer.run(() {
            spark._filesController.selectFile(project);
            spark._filesController.setFolderExpanded(project);
          });
          spark.workspace.save();
        });
      });
    }).catchError((e) {
      spark.showErrorMessage('Error cloning ${_projectName}', e.toString());
    });
  }
}

class _GitBranchJob extends Job {
  GitScmProjectOperations gitOperations;
  String _branchName;
  String url;

  _GitBranchJob(this.gitOperations, String branchName)
      : super("Creating ${branchName}…") {
    _branchName = branchName;
  }

  Future run(ProgressMonitor monitor) {
    monitor.start(name, 1);

    return gitOperations.createBranch(_branchName).then((_) {
      return gitOperations.checkoutBranch(_branchName).then((_) {
        SparkModel.instance.showSuccessMessage('Created ${_branchName}');
      });
    }).catchError((e) {
      SparkModel.instance.showErrorMessage(
          'Error creating branch ${_branchName}', e.toString());
    });
  }
}

class _GitCommitJob extends Job {
  GitScmProjectOperations gitOperations;
  String _commitMessage;
  String _userName;
  String _userEmail;
  Spark spark;

  _GitCommitJob(this.gitOperations, this._userName, this._userEmail,
      this._commitMessage, this.spark) : super("Committing…");

  Future run(ProgressMonitor monitor) {
    monitor.start(name, 1);

    return gitOperations.commit(_userName, _userEmail, _commitMessage).
        then((_) {
      spark.showSuccessMessage('Committed changes');
    }).catchError((e) {
      spark.showErrorMessage('Error committing changes', e.toString());
    });
  }
}

class _GitCheckoutJob extends Job {
  GitScmProjectOperations gitOperations;
  String _branchName;
  Spark spark;

  _GitCheckoutJob(this.gitOperations, String branchName, this.spark)
      : super("Switching to ${branchName}…") {
    _branchName = branchName;
  }

  Future run(ProgressMonitor monitor) {
    monitor.start(name, 1);

    return gitOperations.checkoutBranch(_branchName).then((_) {
      spark.showSuccessMessage('Switched to branch ${_branchName}');
    }).catchError((e) {
      spark.showErrorMessage('Error switching to ${_branchName}', e.toString());
    });
  }
}

class _OpenFolderJob extends Job {
  Spark spark;
  chrome.DirectoryEntry _entry;

  _OpenFolderJob(chrome.DirectoryEntry entry, this.spark)
      : super("Opening ${entry.fullPath}…") {
    _entry = entry;
  }

  Future run(ProgressMonitor monitor) {
    monitor.start(name, 1);

    return spark.workspace.link(
        new ws.FolderRoot(_entry)).then((ws.Resource resource) {
      Timer.run(() {
        spark._filesController.selectFile(resource);
        spark._filesController.setFolderExpanded(resource);
      });
      return spark.workspace.save();
    }).then((_) {
      spark.showSuccessMessage('Opened folder ${_entry.fullPath}');
    }).catchError((e) {
      spark.showErrorMessage('Error opening folder ${_entry.fullPath}',
          e.toString());
    });
  }
}

class _GitPushJob extends Job {
  GitScmProjectOperations gitOperations;
  Spark spark;
  String username;
  String password;

  _GitPushJob(this.gitOperations, this.username, this.password, this.spark)
      : super("Pushing changes…") {
  }

  Future run(ProgressMonitor monitor) {
    monitor.start(name, 1);

    return gitOperations.push(username, password).then((_) {
      spark.showSuccessMessage('Changes pushed successfully');
    }).catchError((e) {
      spark.showErrorMessage('Error while pushing changes', e.toString());
    });
  }
}

class ResourceRefreshJob extends Job {
  final List<ws.Project> resources;

  ResourceRefreshJob(this.resources) : super('Refreshing…');

  Future run(ProgressMonitor monitor) {
    List<ws.Project> projects = resources.map((r) => r.project).toSet().toList();

    monitor.start('', projects.length);

    Completer completer = new Completer();

    var consumeProject;
    consumeProject = () {
      ws.Project project = projects.removeAt(0);

      project.refresh().whenComplete(() {
        monitor.worked(1);

        if (projects.isEmpty) {
          completer.complete();
        } else {
          Timer.run(consumeProject);
        }
      });
    };

    Timer.run(consumeProject);

    return completer.future;
  }
}

// TODO(terry):  When only polymer overlays are used remove _initialized and
//               isPolymer's defintion and usage.
class AboutSparkAction extends SparkActionWithDialog {
  bool _initialized = false;

  AboutSparkAction(Spark spark, Element dialog)
      : super(spark, "help-about", "About Spark", dialog);

  void _invoke([Object context]) {
    if (!_initialized) {
      var checkbox = getElement('#analyticsCheck');
      checkbox.checked = _isTrackingPermitted;
      checkbox.onChange.listen((e) => _isTrackingPermitted = checkbox.checked);

      getElement('#aboutVersion').text = spark.appVersion;

      _initialized = true;
    }

    _show();
  }

  void _commit() {
    // Nothing to do for this dialog.
  }
}

class SettingsAction extends SparkActionWithDialog {
  bool _initialized = false;

  SettingsAction(Spark spark, Element dialog)
      : super(spark, "settings", "Settings", dialog);

  void _invoke([Object context]) {
    if (!_initialized) {

      _initialized = true;
    }

    spark.setGitSettingsResetDoneVisible(false);
    _show();
  }

  void _commit() {
    // Nothing to do for this dialog.
  }
}

class RunTestsAction extends SparkAction {
  RunTestsAction(Spark spark) : super(spark, "run-tests", "Run Tests") {
    if (spark.developerMode) {
      addBinding('ctrl-shift-alt-t');
    }
  }

  _invoke([Object context]) => spark._testDriver.runTests();
}

class WebStorePublishAction extends SparkActionWithDialog {
  bool _initialized = false;
  static final int NEWAPP = 1;
  static final int EXISTING = 2;
  int _type = NEWAPP;
  InputElement _newInput;
  InputElement _existingInput;
  InputElement _appIdInput;
  ws.Resource _resource;

  WebStorePublishAction(Spark spark, Element dialog)
      : super(spark, "webstore-publish", "Publish to Chrome Web Store", dialog) {
    enabled = false;
    spark.focusManager.onResourceChange.listen((r) => _updateEnablement(r));
  }

  void _invoke([Object context]) {
    if (!_initialized) {
      _newInput = getElement('input[value=new]');
      _existingInput = getElement('input[value=existing]');
      _appIdInput = getElement('#appID');
      _enableInput();

      _newInput.onChange.listen((e) => _enableInput());
      _existingInput.onChange.listen((e) => _enableInput());
      _initialized = true;
    }

    _resource = spark.focusManager.currentResource;
    _show();
  }

  void _enableInput() {
    int type = NEWAPP;
    if (_newInput.checked) {
      type = NEWAPP;
    }
    if (_existingInput.checked) {
      type = EXISTING;
    }
    _appIdInput.disabled = (type != EXISTING);
    if (type == EXISTING) {
      _appIdInput.focus();
    }
  }

  void _commit() {
    String appID = null;
    if (_existingInput.checked) {
      appID = _appIdInput.value;
    }
    _WebStorePublishJob job =
        new _WebStorePublishJob(spark, getAppContainerFor(_resource), appID);
    spark.jobManager.schedule(job);
  }

  void _updateEnablement(ws.Resource resource) {
    enabled = getAppContainerFor(resource) != null;;
  }
}

class _WebStorePublishJob extends Job {
  ws.Container _container;
  String _appID;
  Spark spark;

  _WebStorePublishJob(this.spark, this._container, this._appID)
      : super("Publishing to Chrome Web Store…");

  Future run(ProgressMonitor monitor) {
    monitor.start(name, _appID == null ? 5 : 6);

    if (_container == null) {
      spark.showErrorMessage('Error while publishing the application',
          'The manifest.json file of the application has not been found.');
      return null;
    }

    return ws_utils.archiveContainer(_container).then((List<int> archivedData) {
      monitor.worked(1);
      WebStoreClient wsc = new WebStoreClient();
      return wsc.authenticate().then((_) {
        monitor.worked(1);
        return wsc.uploadItem(archivedData, identifier: _appID).then((String uploadedAppID) {
          monitor.worked(3);
          if (_appID == null) {
            spark.showUploadedAppDialog(uploadedAppID);
          } else {
            return wsc.publish(uploadedAppID).then((_) {
              monitor.worked(1);
              spark.showPublishedAppDialog(_appID);
            }).catchError((e) {
              monitor.worked(1);
              spark.showUploadedAppDialog(uploadedAppID);
            });
          }
        });
      });
    }).catchError((e) {
      spark.showErrorMessage('Error while publishing the application', e.toString());
    });
  }
}

// TODO: This does not need to extends SparkActionWithDialog - just dialog.
class GitAuthenticationDialog extends SparkActionWithDialog {
  Completer completer;
  static GitAuthenticationDialog _instance;
  bool _initialized = false;

  GitAuthenticationDialog(spark, dialogElement)
      : super(spark, "git-authentication", "Authenticate", dialogElement);

  void _invoke([Object context]) {
    if (!_initialized) {
      _dialog.element.querySelector(".cancel-button").onClick.listen((_) => _cancel());
      _initialized = true;
    }

    spark.setGitSettingsResetDoneVisible(false);
    _show();
  }

  void _commit() {
    String username = (getElement('#gitUsername') as InputElement).value;
    String password = (getElement('#gitPassword') as InputElement).value;
    String encoded = JSON.encode({'username': username, 'password': password});
    spark.syncPrefs.setValue("git-auth-info", encoded).then((_) {
      completer.complete({'username': username, 'password': password});
      completer = null;
    });
  }

  void _cancel() {
    completer.completeError("cancelled");
    completer = null;
  }

  static Future request(Spark spark) {
    if (_instance == null) {
      _instance = new GitAuthenticationDialog(spark,
          spark.getDialogElement('#gitAuthenticationDialog'));
    }
    assert(_instance.completer != null);
    _instance.completer = new Completer();
    _instance.invoke();
    return _instance.completer.future;
  }
}

// analytics code

void _handleUncaughtException(error, [StackTrace stackTrace]) {
  // We don't log the error object itself because of PII concerns.
  String errorDesc = error != null ? error.runtimeType.toString() : '';
  String desc = '${errorDesc}\n${utils.minimizeStackTrace(stackTrace)}'.trim();

  _analyticsTracker.sendException(desc);

  window.console.error(error);
  if (stackTrace != null) {
    window.console.error(stackTrace.toString());
  }
}

bool get _isTrackingPermitted =>
    _analyticsTracker.service.getConfig().isTrackingPermitted();

set _isTrackingPermitted(bool value) =>
    _analyticsTracker.service.getConfig().setTrackingPermitted(value);<|MERGE_RESOLUTION|>--- conflicted
+++ resolved
@@ -1764,64 +1764,7 @@
 
   String get category => 'git';
 
-<<<<<<< HEAD
-  bool appliesTo(context) => _isScmProject(context);
-}
-
-class ProjectPropertiesAction extends SparkActionWithDialog implements ContextAction {
-  ws.Project project;
-  HtmlElement _propertiesElement;
-
-  ProjectPropertiesAction(Spark spark, Element dialog)
-      : super(spark, 'project-properties', 'Properties…', dialog) {
-    _propertiesElement = getElement('#projectPropertiesDialog .modal-body');
-  }
-
-  void _invoke([List context]) {
-    project = context.first;
-    _propertiesElement.innerHtml = '';
-    _buildProperties().then((_) => _show());
-  }
-
-  Future _buildProperties() {
-    _addProperty(_propertiesElement, 'File Name', project.name);
-    _addProperty(_propertiesElement, 'Location', project.entry.fullPath);
-
-    GitScmProjectOperations gitOperations =
-        spark.scmManager.getScmOperationsFor(project);
-
-    if (gitOperations != null) {
-      return gitOperations.getConfigMap().then((Map<String, dynamic> map) {
-        final String repoUrl = map['url'];
-        _addProperty(_propertiesElement, 'Git Repository', repoUrl);
-      }).catchError((e) {
-        _addProperty(_propertiesElement, 'Git Repository',
-            '<error retrieving Git data>');
-      });
-    } else {
-      return new Future.value();
-    }
-  }
-
-  void _addProperty(HtmlElement parent, String key, String value) {
-    Element div = new DivElement()..classes.add('form-group');
-    parent.children.add(div);
-
-    Element label = new LabelElement()..text = key;
-    Element element = new ParagraphElement()..text = value
-        ..className = 'form-control-static';
-
-    div.children.addAll([label, element]);
-  }
-
-  void _commit() { }
-
-  String get category => 'resource';
-
-  bool appliesTo(context) => _isProject(context);
-=======
   bool appliesTo(context) => _isUnderScmProject(context);
->>>>>>> 01166d08
 }
 
 class GitCheckoutAction extends SparkActionWithDialog implements ContextAction {
