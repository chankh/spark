--- conflicted
+++ resolved
@@ -1508,14 +1508,10 @@
   void _commit() {
     var name = _nameElement.value.trim();
     if (name.isNotEmpty) {
-<<<<<<< HEAD
       spark.projectLocationManager.createNewFolder(name)
           .then((LocationResult location) {
-=======
-      spark.projectLocationManager.createNewFolder(name).then((LocationResult location) {
         if (location == null) return new Future.value();
 
->>>>>>> 2e339226
         ws.WorkspaceRoot root;
 
         if (location.isSync) {
