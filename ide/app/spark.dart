// Copyright (c) 2013, Google Inc. Please see the AUTHORS file for details.
// All rights reserved. Use of this source code is governed by a BSD-style
// license that can be found in the LICENSE file.

library spark;

import 'dart:async';
import 'dart:convert' show JSON;
import 'dart:html' hide File;

import 'package:bootjack/bootjack.dart' as bootjack;
import 'package:chrome/chrome_app.dart' as chrome;
import 'package:logging/logging.dart';
import 'package:path/path.dart' as path;
<<<<<<< HEAD
//import 'package:tavern/tavern.dart' as tavern;
=======
import 'package:tavern/tavern.dart' as tavern;
>>>>>>> 31387268

// BUG(ussuri): https://github.com/dart-lang/spark/issues/500
import 'packages/spark_widgets/spark_status/spark_status.dart';

import 'lib/ace.dart';
import 'lib/actions.dart';
import 'lib/analytics.dart' as analytics;
import 'lib/app.dart';
import 'lib/apps/app_utils.dart';
import 'lib/builder.dart';
import 'lib/dart/dart_builder.dart';
import 'lib/editors.dart';
import 'lib/editor_area.dart';
import 'lib/event_bus.dart';
import 'lib/harness_push.dart';
import 'lib/jobs.dart';
import 'lib/launch.dart';
import 'lib/preferences.dart' as preferences;
import 'lib/project_builder.dart';
import 'lib/scm.dart';
import 'lib/tests.dart';
import 'lib/utils.dart';
import 'lib/services.dart';
import 'lib/ui/files_controller.dart';
import 'lib/ui/files_controller_delegate.dart';
import 'lib/ui/polymer/commit_message_view/commit_message_view.dart';
import 'lib/ui/widgets/splitview.dart';
import 'lib/utils.dart' as utils;
import 'lib/workspace.dart' as ws;
import 'lib/workspace_utils.dart' as ws_utils;
import 'lib/webstore_client.dart';
import 'test/all.dart' as all_tests;

import 'spark_model.dart';

analytics.Tracker _analyticsTracker = new analytics.NullTracker();

/**
 * Returns true if app.json contains a test-mode entry set to true. If app.json
 * does not exit, it returns true.
 */
Future<bool> isTestMode() {
  String url = chrome.runtime.getURL('app.json');
  return HttpRequest.getString(url).then((String contents) {
    bool result = true;
    try {
      Map info = JSON.decode(contents);
      result = info['test-mode'];
    } catch (exception, stackTrace) {
      // If JSON is invalid, assume test mode.
      result = true;
    }
    return result;
  }).catchError((e) {
    return true;
  });
}

/**
 * Create a [Zone] that logs uncaught exceptions.
 */
Zone createSparkZone() {
  var errorHandler = (self, parent, zone, error, stackTrace) {
    _handleUncaughtException(error, stackTrace);
  };
  var specification = new ZoneSpecification(handleUncaughtError: errorHandler);
  return Zone.current.fork(specification: specification);
}

class Spark extends SparkModel implements FilesControllerDelegate,
    AceManagerDelegate, Notifier {
  /// The Google Analytics app ID for Spark.
  static final _ANALYTICS_ID = 'UA-45578231-1';

  final bool developerMode;

  Services services;
  final JobManager jobManager = new JobManager();
  SparkStatus statusComponent;

  AceManager _aceManager;
  ThemeManager _aceThemeManager;
  KeyBindingManager _aceKeysManager;
  ws.Workspace _workspace;
  ScmManager scmManager;
  EditorManager _editorManager;
  EditorArea _editorArea;
  LaunchManager _launchManager;

  final EventBus eventBus = new EventBus();

  preferences.PreferenceStore _localPrefs;
  preferences.PreferenceStore _syncPrefs;

  ActionManager _actionManager;

  SplitView _splitView;
  FilesController _filesController;
  PlatformInfo _platformInfo;
  TestDriver _testDriver;
  ProjectLocationManager projectLocationManager;

  // Extensions of files that will be shown as text.
  Set<String> _textFileExtensions = new Set.from(
      ['.cmake', '.gitignore', '.lock', '.prefs', '.txt']);

  Spark(this.developerMode) {
    document.title = appName;

    _localPrefs = preferences.localStore;
    _syncPrefs = preferences.syncStore;

    initAnalytics();

    addParticipant(new _SparkSetupParticipant(this));

    // This event is not fired when closing the current window. We listen for it
    // in the vain hope that we will get the event, and we'll be able to clean
    // up after ourselves slightly better.
    chrome.app.window.current().onClosed.listen((_) {
      close();
    });

    initWorkspace();
    initServices();
    initScmManager();

    createEditorComponents();
    initEditorArea();
    initEditorManager();

    initFilesController();

    initLookAndFeel();

    createActions();
    initToolbar();
    buildMenu();

    initSplitView();
    initSaveStatusListener();

    initLaunchManager();

    window.onFocus.listen((Event e) {
      // When the user switch to an other application, he might change the
      // content of the workspace from other applications. For that reason, when
      // the user switch back to Spark, we want to check whether the content of
      // the workspace changed.
      workspace.refresh();
    });

    // Add a Dart builder.
    addBuilder(new DartBuilder(this.services));
  }

  initServices() {
    services = new Services(this.workspace);
  }

  //
  // SparkModel interface:
  //

  AceManager get aceManager => _aceManager;
  ThemeManager get aceThemeManager => _aceThemeManager;
  KeyBindingManager get aceKeysManager => _aceKeysManager;
  ws.Workspace get workspace => _workspace;
  EditorManager get editorManager => _editorManager;
  EditorArea get editorArea => _editorArea;
  LaunchManager get launchManager => _launchManager;

  preferences.PreferenceStore get localPrefs => _localPrefs;
  preferences.PreferenceStore get syncPrefs => _syncPrefs;

  ActionManager get actionManager => _actionManager;

  //
  // - End SparkModel interface.
  //

  String get appName => utils.i18n('app_name');

  String get appVersion => chrome.runtime.getManifest()['version'];

  PlatformInfo get platformInfo => _platformInfo;

  /**
   * Get the currently selected [Resource].
   */
  ws.Resource get currentResource => focusManager.currentResource;

  /**
   * Get the [File] currently being edited.
   */
  ws.File get currentEditedFile => focusManager.currentEditedFile;

  /**
   * Get the currently selected [Project].
   */
  ws.Project get currentProject => focusManager.currentProject;

  // TODO(ussuri): The below two methods are a temporary means to make Spark
  // reusable in SparkPolymer. Once the switch to Polymer is complete, they
  // will go away.

  /**
   * Should extract a UI Element from the underlying DOM. This method
   * is overwritten in SparkPolymer, which encapsulates the UI in a top-level
   * Polymer widget, rather than the top-level document's DOM.
   */
  Element getUIElement(String selectors) =>
      document.querySelector(selectors);

  /**
   * Should extract a dialog Element from the underlying UI's DOM. This is
   * different from [getUIElement] in that it's not currently overridden in
   * SparkPolymer.
   */
  Element getDialogElement(String selectors) =>
      document.querySelector(selectors);

  SparkDialog createDialog(Element dialogElement) =>
      new SparkBootjackDialog(dialogElement);

  //
  // Parts of ctor:
  //

  void initAnalytics() {
    // Init the analytics tracker and send a page view for the main page.
    analytics.getService('Spark').then((service) {
      _analyticsTracker = service.getTracker(_ANALYTICS_ID);
      _analyticsTracker.sendAppView('main');
    });

    // Track logged exceptions.
    Logger.root.onRecord.listen((LogRecord r) {
      if (r.loggerName == 'spark.tests') return;
      if (!developerMode && r.level <= Level.INFO) return;

      print(r.toString() + (r.error != null ? ', ${r.error}' : ''));

      if (r.level >= Level.SEVERE) {
        _handleUncaughtException(r.error, r.stackTrace);
      }
    });
  }

  void initWorkspace() {
    _workspace = new ws.Workspace(localPrefs);
    _workspace.createBuilderManager(jobManager);
  }

  void initScmManager() {
    scmManager = new ScmManager(_workspace);
  }

  void initLaunchManager() {
    _launchManager = new LaunchManager(_workspace, services, this);
  }

  void createEditorComponents() {
    _aceManager = new AceManager(new DivElement(), this);
    _aceThemeManager = new ThemeManager(
        aceManager, syncPrefs, getUIElement('#changeTheme .settings-label'));
    _aceKeysManager = new KeyBindingManager(
        aceManager, syncPrefs, getUIElement('#changeKeys .settings-label'));
    _editorManager = new EditorManager(
        workspace, aceManager, localPrefs, eventBus);
    _editorManager.onNewFileOpened.listen((_){
      _workspace.checkResource(_editorManager.currentFile);
    });
    _editorArea = new EditorArea(querySelector('#editorArea'), editorManager,
        _workspace, allowsLabelBar: true);

    _syncPrefs.getValue('textFileExtensions').then((String value) {
      if (value != null) {
        _textFileExtensions.addAll(JSON.decode(value));
      }
    });
  }

  void initEditorManager() {
    editorManager.loaded.then((_) {
      List<ws.Resource> files = editorManager.files.toList();
      editorManager.files.forEach((file) {
        editorArea.selectFile(file, forceOpen: true, switchesTab: false);
      });
      localPrefs.getValue('lastFileSelection').then((String fileUuid) {
        if (editorArea.tabs.isEmpty) return;
        if (fileUuid == null) {
          editorArea.tabs[0].select();
          return;
        }
        ws.Resource resource = workspace.restoreResource(fileUuid);
        if (resource == null) {
          editorArea.tabs[0].select();
          return;
        }
        _selectFile(resource);
      });
    });
  }

  void initEditorArea() {
    editorArea.onSelected.listen((EditorTab tab) {
      // We don't change the selection when the file was already selected
      // otherwise, it would break multi-selection (#260).
      if (!_filesController.isFileSelected(tab.file)) {
        _filesController.selectFile(tab.file);
      }
      localPrefs.setValue('lastFileSelection', tab.file.uuid);
      focusManager.setEditedFile(tab.file);
    });
  }

  void initFilesController() {
    _filesController = new FilesController(
        workspace, scmManager, this, querySelector('#fileViewArea'));
    _filesController.onSelectionChange.listen((resource) {
      focusManager.setCurrentResource(resource);
    });
  }

  void initLookAndFeel() {
    // Init the Bootjack library (a wrapper around Bootstrap).
    bootjack.Bootjack.useDefault();
  }

  void initSplitView() {
    _splitView = new SplitView(getUIElement('#splitview'));
    _splitView.onResized.listen((_) {
      aceManager.resize();
      syncPrefs.setValue('splitViewPosition', _splitView.position.toString());
    });
    syncPrefs.getValue('splitViewPosition').then((String position) {
      if (position != null) {
        int value = int.parse(position, onError: (_) => 0);
        if (value != 0) {
          _splitView.position = value;
        }
      }
    });
  }

  void initSaveStatusListener() {
    // Overridden in spark_polymer.dart.
  }

  void createActions() {
    _actionManager = new ActionManager();

    actionManager.registerAction(new NextMarkerAction(this));
    actionManager.registerAction(new PrevMarkerAction(this));
    actionManager.registerAction(new FileOpenAction(this));
    actionManager.registerAction(new FileNewAction(this, getDialogElement('#fileNewDialog')));
    actionManager.registerAction(new FolderNewAction(this, getDialogElement('#folderNewDialog')));
    actionManager.registerAction(new FolderOpenAction(this));
    actionManager.registerAction(new NewProjectAction(this, getDialogElement('#newProjectDialog')));
    actionManager.registerAction(new FileOpenInTabAction(this));
    actionManager.registerAction(new FileSaveAction(this));
    actionManager.registerAction(new ApplicationRunAction(this));
    actionManager.registerAction(new PubGetAction(this));
    actionManager.registerAction(new ApplicationPushAction(this, getDialogElement('#pushDialog')));
    actionManager.registerAction(new GitCloneAction(this, getDialogElement("#gitCloneDialog")));
    actionManager.registerAction(new GitBranchAction(this, getDialogElement("#gitBranchDialog")));
    actionManager.registerAction(new GitCheckoutAction(this, getDialogElement("#gitCheckoutDialog")));
    actionManager.registerAction(new GitResolveConflictsAction(this));
    actionManager.registerAction(new GitCommitAction(this, getDialogElement("#gitCommitDialog")));
    actionManager.registerAction(new GitRevertChangesAction(this));
    actionManager.registerAction(new GitPushAction(this, getDialogElement("#gitPushDialog")));
    actionManager.registerAction(new RunTestsAction(this));
    actionManager.registerAction(new SettingsAction(this, getDialogElement('#settingsDialog')));
    actionManager.registerAction(new AboutSparkAction(this, getDialogElement('#aboutDialog')));
    actionManager.registerAction(new FileRenameAction(this, getDialogElement('#renameDialog')));
    actionManager.registerAction(new ResourceRefreshAction(this));
    // The top-level 'Close' action is removed for now: #1037.
    //actionManager.registerAction(new ResourceCloseAction(this));
    actionManager.registerAction(new ProjectPropertiesAction(this, getDialogElement("#projectPropertiesDialog")));
    actionManager.registerAction(new FileDeleteAction(this));
    actionManager.registerAction(new TabCloseAction(this));
    actionManager.registerAction(new TabPreviousAction(this));
    actionManager.registerAction(new TabNextAction(this));
    actionManager.registerAction(new SpecificTabAction(this));
    actionManager.registerAction(new TabLastAction(this));
    actionManager.registerAction(new FileExitAction(this));
    actionManager.registerAction(new WebStorePublishAction(this, getDialogElement('#webStorePublishDialog')));
    actionManager.registerAction(new SearchAction(this));
    actionManager.registerAction(new FocusMainMenuAction(this));


    actionManager.registerKeyListener();
  }

  void initToolbar() {

  }

  void buildMenu() {

  }

  //
  // - End parts of ctor.
  //

  void addBuilder(Builder builder) {
    workspace.builderManager.builders.add(builder);
  }

  Future openFile() {
    chrome.ChooseEntryOptions options = new chrome.ChooseEntryOptions(
        type: chrome.ChooseEntryType.OPEN_WRITABLE_FILE);
    return chrome.fileSystem.chooseEntry(options).then((chrome.ChooseEntryResult res) {
      chrome.ChromeFileEntry entry = res.entry;

      if (entry != null) {
        workspace.link(new ws.FileRoot(entry)).then((ws.Resource file) {
          _selectFile(file);
          _aceManager.focus();
          workspace.save();
        });
      }
    });
  }

  Future openFolder() {
    return _selectFolder().then((chrome.DirectoryEntry entry) {
      if (entry != null) {
        _OpenFolderJob job = new _OpenFolderJob(entry, this);
        jobManager.schedule(job);
      }
    });
  }

  void showSuccessMessage(String message) {
    statusComponent.temporaryMessage = message;
  }

  SparkDialog _errorDialog;

  void showMessage(String title, String message) {
    showErrorMessage(title, message);
  }

    // Implemented in a sub-class.
  void unveil() { }

  /**
   * Show a model error dialog.
   */
  void showErrorMessage(String title, String message) {
    if (_errorDialog == null) {
      _errorDialog = createDialog(getDialogElement('#errorDialog'));
      _errorDialog.element.querySelector("[primary]").onClick.listen(_hideBackdropOnClick);
    }

    _errorDialog.element.querySelector('#errorTitle').text = title;
    _errorDialog.element.querySelector('#errorMessage').text = message;

    _errorDialog.show();
  }

  void _hideBackdropOnClick(MouseEvent event) {
    querySelector("#modalBackdrop").style.display = "none";
  }

  SparkDialog _publishedAppDialog;

  void showPublishedAppDialog(String appID) {
    if (_publishedAppDialog == null) {
      _publishedAppDialog = createDialog(getDialogElement('#webStorePublishedDialog'));
      _publishedAppDialog.element.querySelector("[primary]").onClick.listen(_hideBackdropOnClick);
      _publishedAppDialog.element.querySelector("#webStorePublishedAction").onClick.listen((MouseEvent event) {
        window.open('https://chrome.google.com/webstore/detail/${appID}', null);
        _hideBackdropOnClick(event);
      });
    }
    _publishedAppDialog.show();
  }

  SparkDialog _uploadedAppDialog;

  void showUploadedAppDialog(String appID) {
    if (_uploadedAppDialog == null) {
      _uploadedAppDialog = createDialog(getDialogElement('#webStoreUploadedDialog'));
      _uploadedAppDialog.element.querySelector("[primary]").onClick.listen(_hideBackdropOnClick);
      _uploadedAppDialog.element.querySelector("#webStoreUploadedAction").onClick.listen((MouseEvent event) {
        window.open('https://chrome.google.com/webstore/developer/edit/${appID}', null);
        _hideBackdropOnClick(event);
      });
    }
    _uploadedAppDialog.show();
  }

  SparkDialog _okCancelDialog;
  Completer<bool> _okCancelCompleter;

  Future<bool> askUserOkCancel(String message, {String okButtonLabel: 'OK'}) {
    if (_okCancelDialog == null) {
      _okCancelDialog = createDialog(getDialogElement('#okCancelDialog'));
      _okCancelDialog.element.querySelector('#okText').onClick.listen((_) {
        if (_okCancelCompleter != null) {
          _okCancelCompleter.complete(true);
          _okCancelCompleter = null;
        }
      });
      _okCancelDialog.element.on['opened'].listen((event) {
        if (event.detail == false) {
          if (_okCancelCompleter != null) {
            _okCancelCompleter.complete(false);
            _okCancelCompleter = null;
          }
        }
      });
    }

    _okCancelDialog.element.querySelector('#okCancelMessage').text = message;
    _okCancelDialog.element.querySelector('#okText').text = okButtonLabel;

    _okCancelCompleter = new Completer();
    _okCancelDialog.show();
    return _okCancelCompleter.future;
  }

  void onSplitViewUpdate(int position) { }

  void setGitSettingsResetDoneVisible(bool enabled) {
    getUIElement('#gitResetSettingsDone').hidden = !enabled;
  }

  List<ws.Resource> _getSelection() => _filesController.getSelection();

  ws.Folder _getFolder([List<ws.Resource> resources]) {
    if (resources != null && resources.isNotEmpty) {
      if (resources.first.isFile) {
        return resources.first.parent;
      } else {
        return resources.first;
      }
    } else {
      if (focusManager.currentResource != null) {
        ws.Resource resource = focusManager.currentResource;
        if (resource.isFile) {
          if (resource.project != null) {
            return resource.parent;
          }
        } else {
          return resource;
        }
      }
    }
    return null;
  }

  void _closeOpenEditor(ws.Resource resource) {
    if (resource is ws.File &&  editorManager.isFileOpened(resource)) {
      editorArea.closeFile(resource);
    }
  }

  /**
   * Refreshes the file name on an opened editor tab.
   */
  void _renameOpenEditor(ws.Resource renamedResource) {
    if (renamedResource is ws.File && editorManager.isFileOpened(renamedResource)) {
      editorArea.renameFile(renamedResource);
    }
  }

  void _selectFile(ws.Resource file) {
    editorArea.selectFile(file,
        forceOpen: true, switchesTab: true, forceFocus: true);
  }

  //
  // Implementation of FilesControllerDelegate interface:
  //

  void selectInEditor(ws.File file,
                      {bool forceOpen: false,
                       bool replaceCurrent: true,
                       bool switchesTab: true}) {
    if (forceOpen || editorManager.isFileOpened(file)) {
      editorArea.selectFile(file,
          forceOpen: forceOpen,
          replaceCurrent: replaceCurrent,
          switchesTab: switchesTab);
    }
  }

  Element getContextMenuContainer() => querySelector('#file-item-context-menu');

  List<ContextAction> getActionsFor(List<ws.Resource> resources) =>
      actionManager.getContextActions(resources);

  //
  // - End implementation of FilesControllerDelegate interface.
  //

  //
  // Implementation of AceManagerDelegate interface:
  //

  void setShowFileAsText(String filename, bool enabled) {
    String extension = path.extension(filename);
    if (extension.isEmpty) extension = filename;

    if (enabled) {
      _textFileExtensions.add(extension);
    } else {
      _textFileExtensions.remove(extension);
    }

    _syncPrefs.setValue('textFileExtensions',
        JSON.encode(_textFileExtensions.toList()));
  }

  bool canShowFileAsText(String filename) {
    String extension = path.extension(filename);
    if (extension.isEmpty) extension = filename;

    return _aceManager.isFileExtensionEditable(extension) ||
        _textFileExtensions.contains(extension);
  }
  //
  // - End implementation of AceManagerDelegate interface.
  //
}

class PlatformInfo {
  /**
   * The operating system chrome is running on. One of: "mac", "win", "android",
   * "cros", "linux", "openbsd".
   */
  final String os;

  /**
   * The machine's processor architecture. One of: "arm", "x86-32", "x86-64".
   */
  final String arch;

  /**
   * The native client architecture. This may be different from arch on some
   * platforms. One of: "arm", "x86-32", "x86-64".
   */
  final String naclArch;

  PlatformInfo._(this.os, this.arch, this.naclArch);

  PlatformInfo.fromMap(Map m) : this._(m['os'], m['arch'], m['nacl_arch']);

  String toString() => "${os}, ${arch}, ${naclArch}";

  bool get isCros => os == 'cros';
}

/**
 * Used to manage the default location to create new projects.
 *
 * This class also abstracts a bit other the differences between Chrome OS and
 * Windows/Mac/linux.
 */
class ProjectLocationManager {
  preferences.PreferenceStore _prefs;
  LocationResult _projectLocation;

  /**
   * Create a ProjectLocationManager asynchronously, restoring the default
   * project location from the given preferences.
   */
  static Future<ProjectLocationManager> restoreManager(preferences.PreferenceStore prefs) {
    return prefs.getValue('projectFolder').then((String folderToken) {
      if (folderToken == null) {
        return new ProjectLocationManager._(prefs);
      }

      return chrome.fileSystem.restoreEntry(folderToken).then((chrome.Entry entry) {
        return new ProjectLocationManager._(prefs, new LocationResult(entry, entry, false));
      }).catchError((e) {
        return new ProjectLocationManager._(prefs);
      });
    });
  }

  ProjectLocationManager._(this._prefs, [this._projectLocation]);

  /**
   * Returns the default location to create new projects in. For Chrome OS, this
   * will be the sync filesystem. This method can return `null` if the user
   * cancels the folder selection dialog.
   */
  Future<LocationResult> getProjectLocation() {
    if (_projectLocation != null) {
      // Check if the saved location exists. If so, return it. Otherwise, get a
      // new location.
      return _projectLocation.exists().then((bool value) {
        if (value) {
          return _projectLocation;
        } else {
          _projectLocation = null;
          return getProjectLocation();
        }
      });
    }

    // On Chrome OS, use the sync filesystem.
    if (_isCros()) {
      return chrome.syncFileSystem.requestFileSystem().then((fs) {
        var entry = fs.root;
        return new LocationResult(entry, entry, true);
      });
    }

    // Display a dialog asking the user to choose a default project folder.
    // TODO: We need to provide an explaination to the user about what this
    // folder is for.
    return _selectFolder(suggestedName: 'projects').then((entry) {
      if (entry == null) {
        return null;
      }

      _projectLocation = new LocationResult(entry, entry, false);
      _prefs.setValue('projectFolder', chrome.fileSystem.retainEntry(entry));
      return _projectLocation;
    });
  }

  /**
   * This will create a new folder in default project location. It will attempt
   * to use the given [defaultName], but will disambiguate it if necessary. For
   * example, if `defaultName` already exists, the created folder might be named
   * something like `defaultName-1` instead.
   */
  Future<LocationResult> createNewFolder(String defaultName) {
    return getProjectLocation().then((LocationResult root) {
      return _create(root, defaultName, 1);
    });
  }

  Future<LocationResult> _create(
      LocationResult location, String baseName, int count) {
    String name = count == 1 ? baseName : '${baseName}-${count}';

    return location.parent.createDirectory(name, exclusive: true).then((dir) {
      return new LocationResult(location.parent, dir, location.isSync);
    }).catchError((_) {
      if (count > 50) {
        return null;
      } else {
        return _create(location, baseName, count + 1);
      }
    });
  }
}

class LocationResult {
  /**
   * The parent Entry. This can be useful for persistng the info across
   * sessions.
   */
  final chrome.DirectoryEntry parent;

  /**
   * The created location.
   */
  final chrome.DirectoryEntry entry;

  /**
   * Whether the entry was created in the sync filesystem.
   */
  final bool isSync;

  LocationResult(this.parent, this.entry, this.isSync);

  /**
   * The name of the created entry.
   */
  String get name => entry.name;

  Future<bool> exists() {
    if (isSync) return new Future.value(true);

    return entry.getMetadata().then((_) {
      return true;
    }).catchError((e) {
      return false;
    });
  }
}

class _SparkSetupParticipant extends LifecycleParticipant {
  Spark spark;

  _SparkSetupParticipant(this.spark);

  Future applicationStarting(Application application) {
    // get platform info
    return chrome.runtime.getPlatformInfo().then((Map m) {
      spark._platformInfo = new PlatformInfo.fromMap(m);
      return spark.workspace.restore().then((value) {
        if (spark.workspace.getFiles().length == 0) {
          // No files, just focus the editor.
          spark.aceManager.focus();
        }
      });
    }).then((_) {
      return ProjectLocationManager.restoreManager(spark.localPrefs).then((manager) {
        spark.projectLocationManager = manager;
      });
    }).whenComplete(() => spark.unveil());
  }

  Future applicationStarted(Application application) {
    if (spark.developerMode) {
      spark._testDriver = new TestDriver(
          all_tests.defineTests, spark.jobManager, connectToTestListener: true);
    }
    return new Future.value();
  }

  Future applicationClosed(Application application) {
    spark.editorManager.persistState();
    spark.launchManager.dispose();
    spark.localPrefs.flush();
    spark.syncPrefs.flush();
    return new Future.value();
  }
}

/**
 * Allows a user to select a folder on disk. Returns the selected folder
 * entry. Returns `null` in case the user cancels the action.
 */
Future<chrome.DirectoryEntry> _selectFolder({String suggestedName}) {
  Completer completer = new Completer();
  chrome.ChooseEntryOptions options = new chrome.ChooseEntryOptions(
      type: chrome.ChooseEntryType.OPEN_DIRECTORY);
  if (suggestedName != null) options.suggestedName = suggestedName;
  chrome.fileSystem.chooseEntry(options).then((chrome.ChooseEntryResult res) {
    completer.complete(res.entry);
  }).catchError((e) => completer.complete(null));
  return completer.future;
}

bool _isCros() {
  return (SparkModel.instance as Spark).platformInfo.isCros;
}

/**
 * The abstract parent class of Spark related actions.
 */
abstract class SparkAction extends Action {
  Spark spark;

  SparkAction(this.spark, String id, String name) : super(id, name);

  void invoke([Object context]) {
    // Send an action event with the 'main' event category.
    _analyticsTracker.sendEvent('main', id);

    _invoke(context);
  }

  void _invoke([Object context]);

  /**
   * Returns true if `object` is a list and all items are [Resource].
   */
  bool _isResourceList(Object object) {
    if (object is! List) {
      return false;
    }
    List items = object as List;
    return items.every((r) => r is ws.Resource);
  }

  /**
   * Returns true if `object` is a list with a single item and this item is a
   * [Resource].
   */
  bool _isSingleResource(Object object) {
    if (!_isResourceList(object)) {
      return false;
    }
    List<ws.Resource> resources = object as List<ws.Resource>;
    return resources.length == 1;
  }

  /**
   * Returns true if `object` is a list with a single item and this item is a
   * [Project].
   */
  bool _isProject(object) {
    if (!_isResourceList(object)) {
      return false;
    }
    return object.length == 1 && object.first is ws.Project;
  }

  /**
   * Returns true if `context` is a list with a single item, the item is a
   * [Project], and that project is under SCM.
   */
  bool _isScmProject(context) =>
      _isProject(context) && isUnderScm(context.first);

  /**
   * Returns true if `context` is a list with of items, all in the same project,
   * and that project is under SCM.
   */
  bool _isUnderScmProject(context) {
    if (context is! List) return false;
    if (context.isEmpty) return false;

    ws.Project project = context.first.project;

    if (!isUnderScm(project)) return false;

    for (var resource in context) {
      var resProject = resource.project;
      if (resProject == null || resProject != project) {
        return false;
      }
    }

    return true;
  }

  /**
   * Returns true if `object` is a list with a single item and this item is a
   * [Folder].
   */
  bool _isSingleFolder(Object object) {
    if (!_isSingleResource(object)) {
      return false;
    }
    List<ws.Resource> resources = object as List;
    return (object as List).first is ws.Folder;
  }

  /**
   * Returns true if `object` is a list of top-level [Resource].
   */
  bool _isTopLevel(Object object) {
    if (!_isResourceList(object)) {
      return false;
    }
    List<ws.Resource> resources = object as List;
    return resources.every((ws.Resource r) => r.isTopLevel);
  }

  /**
   * Returns true if `object` is a top-level [File].
   */
  bool _isTopLevelFile(Object object) {
    if (!_isResourceList(object)) {
      return false;
    }
    List<ws.Resource> resources = object as List;
    return resources.first.project == null;
  }

  /**
   * Returns true if `object` is a list of File.
   */
  bool _isFileList(Object object) {
    if (!_isResourceList(object)) {
      return false;
    }
    List<ws.Resource> resources = object as List;
    return resources.every((r) => r is ws.File);
  }
}

abstract class SparkDialog {
  void show();
  void hide();
  Element get element;
}

class SparkBootjackDialog implements SparkDialog {
  bootjack.Modal _dialog;

  SparkBootjackDialog(Element dialogElement) {
    _dialog = bootjack.Modal.wire(dialogElement);

    _dialog.$element.on('shown.bs.modal', (event) {
      final Element dialog = event.target;
      Element elementToFocus = dialog.querySelector('[focused]');

      if (elementToFocus != null) {
        elementToFocus.focus();
      }
    });
  }

  void show() => _dialog.show();

  void hide() => _dialog.hide();

  Element get element => _dialog.element;
}

abstract class SparkActionWithDialog extends SparkAction {
  SparkDialog _dialog;

  SparkActionWithDialog(Spark spark,
                        String id,
                        String name,
                        Element dialogElement)
      : super(spark, id, name) {
    _dialog = spark.createDialog(dialogElement);
    _dialog.element.querySelector("[primary]").onClick.listen((_) => _commit());
  }

  void _commit();

  Element getElement(String selectors) =>
      _dialog.element.querySelector(selectors);

  Element _triggerOnReturn(String selectors) {
    var element = _dialog.element.querySelector(selectors);
    element.onKeyDown.listen((event) {
      if (event.keyCode == KeyCode.ENTER) {
        _commit();
        _dialog.hide();
      }
    });
    return element;
  }

  void _show() => _dialog.show();
}

class FileOpenInTabAction extends SparkAction implements ContextAction {
  FileOpenInTabAction(Spark spark) :
      super(spark, "file-open-in-tab", "Open in New Tab");

  void _invoke([List<ws.File> files]) {
    bool forceOpen = files.length > 1;
    files.forEach((ws.File file) {
      spark.selectInEditor(file, forceOpen: true, replaceCurrent: false);
    });
  }

  String get category => 'folder';

  bool appliesTo(Object object) => _isFileList(object);
}

class FileOpenAction extends SparkAction {
  FileOpenAction(Spark spark) : super(spark, "file-open", "Open File…") {
    addBinding("ctrl-o");
  }

  void _invoke([Object context]) {
    spark.openFile();
  }
}

class FileNewAction extends SparkActionWithDialog implements ContextAction {
  InputElement _nameElement;
  ws.Folder folder;

  FileNewAction(Spark spark, Element dialog)
      : super(spark, "file-new", "New File…", dialog) {
    addBinding("ctrl-n");
    _nameElement = _triggerOnReturn("#fileName");
  }

  void _invoke([List<ws.Resource> resources]) {
    folder = spark._getFolder(resources);
    if (folder != null) {
      _nameElement.value = '';
      _show();
    }
  }

  void _commit() {
    var name = _nameElement.value;
    if (name.isNotEmpty) {
      if (folder != null) {
        folder.createNewFile(name).then((file) {
          // Delay a bit to allow the files view to process the new file event.
          // TODO: This is due to a race condition in when the files view receives
          // the resource creation event; we should remove the possibility for
          // this to occur.
          Timer.run(() {
            spark.selectInEditor(file, forceOpen: true, replaceCurrent: true);
            spark._aceManager.focus();
          });
        }).catchError((e) {
          spark.showErrorMessage("Error Creating File", e.toString());
        });
      }
    }
  }

  String get category => 'folder';

  bool appliesTo(Object object) => _isSingleResource(object) && !_isTopLevelFile(object);
}

class FileSaveAction extends SparkAction {
  FileSaveAction(Spark spark) : super(spark, "file-save", "Save") {
    addBinding("ctrl-s");
  }

  void _invoke([Object context]) => spark.editorManager.saveAll();
}

class FileDeleteAction extends SparkAction implements ContextAction {
  FileDeleteAction(Spark spark) : super(spark, "file-delete", "Delete");

  void _invoke([List<ws.Resource> resources]) {
    if (resources == null) {
      var sel = spark._filesController.getSelection();
      if (sel.isEmpty) return;
      resources = sel;
    }

    String message;

    if (resources.length == 1) {
      message = "Are you sure you want to delete '${resources.first.name}'?";
    } else {
      message = "Are you sure you want to delete ${resources.length} files?";
    }

    spark.askUserOkCancel(message, okButtonLabel: 'Delete').then((bool val) {
      if (val) {
        spark.workspace.pauseResourceEvents();
        Future.forEach(resources, (ws.Resource r) => r.delete()).catchError((e) {
          String ordinality = resources.length == 1 ? "File" : "Files";
          spark.showErrorMessage("Error Deleting ${ordinality}", e.toString());
        }).whenComplete(() {
          spark.workspace.resumeResourceEvents();
          spark.workspace.save();
        });
      }
    });
  }

  String get category => 'resource-delete';

  bool appliesTo(Object object) => _isResourceList(object);
}

class FileRenameAction extends SparkActionWithDialog implements ContextAction {
  ws.Resource resource;
  InputElement _nameElement;

  FileRenameAction(Spark spark, Element dialog)
      : super(spark, "file-rename", "Rename…", dialog) {
    _nameElement = _triggerOnReturn("#renameFileName");
  }

  void _invoke([List<ws.Resource> resources]) {
   if (resources != null && resources.isNotEmpty) {
     resource = resources.first;
     _nameElement.value = resource.name;
     _show();
   }
  }

  void _commit() {
    if (_nameElement.value.isNotEmpty) {
      resource.rename(_nameElement.value).then((value) {
        spark._renameOpenEditor(resource);
      }).catchError((e) {
        spark.showErrorMessage("Error During Rename", e.toString());
      });
    }
  }

  String get category => 'resource';

  bool appliesTo(Object object) => _isSingleResource(object) && !_isTopLevel(object);
}

class ResourceCloseAction extends SparkAction implements ContextAction {
  ResourceCloseAction(Spark spark) : super(spark, "file-close", "Close");

  void _invoke([List<ws.Resource> resources]) {
    if (resources == null) {
      resources = spark._getSelection();
    }

    for (ws.Resource resource in resources) {
      spark.workspace.unlink(resource);
      if (resource is ws.File) {
        spark._closeOpenEditor(resource);
      } else if (resource is ws.Project) {
        resource.traverse().forEach(spark._closeOpenEditor);
      }
    }

    spark.workspace.save();
  }

  String get category => 'resource';

  bool appliesTo(Object object) => _isTopLevel(object);
}

class TabPreviousAction extends SparkAction {
  TabPreviousAction(Spark spark) : super(spark, "tab-prev", "Previous Tab") {
    addBinding('ctrl-shift-[');
    addBinding('ctrl-shift-tab', macBinding: 'macctrl-shift-tab');
  }

  void _invoke([Object context]) => spark.editorArea.gotoPreviousTab();
}

class TabNextAction extends SparkAction {
  TabNextAction(Spark spark) : super(spark, "tab-next", "Next Tab") {
    addBinding('ctrl-shift-]');
    addBinding('ctrl-tab', macBinding: 'macctrl-tab');
  }

  void _invoke([Object context]) => spark.editorArea.gotoNextTab();
}

class SpecificTabAction extends SparkAction {
  _SpecificTabKeyBinding _binding;

  SpecificTabAction(Spark spark) : super(spark, "tab-goto", "Goto Tab") {
    _binding = new _SpecificTabKeyBinding();
    bindings.add(_binding);
  }

  void _invoke([Object context]) {
    if (_binding.index < 1 && _binding.index > spark.editorArea.tabs.length) {
      return;
    }

    // Ctrl-1 to Ctrl-8. The user types in a 1-based key event; we convert that
    // into a 0-based into into the tabs.
    spark.editorArea.selectedTab = spark.editorArea.tabs[_binding.index - 1];
  }
}

class _SpecificTabKeyBinding extends KeyBinding {
  final int ONE_CODE = '1'.codeUnitAt(0);
  final int EIGHT_CODE = '8'.codeUnitAt(0);

  int index = -1;

  _SpecificTabKeyBinding() : super('ctrl-1');

  bool matches(KeyboardEvent event) {
    // If the user typed in a 1 to an 8, change this binding to match that key.
    // To match completely, the user will need to have used the `ctrl` modifier.
    if (event.keyCode >= ONE_CODE && event.keyCode <= EIGHT_CODE) {
      keyCode = event.keyCode;
      index = keyCode - ONE_CODE + 1;
    }

    return super.matches(event);
  }
}

class TabLastAction extends SparkAction {
  TabLastAction(Spark spark) : super(spark, "tab-last", "Last Tab") {
    addBinding("ctrl-9");
  }

  void _invoke([Object context]) {
    if (spark.editorArea.tabs.isNotEmpty) {
      spark.editorArea.selectedTab = spark.editorArea.tabs.last;
    }
  }
}

class TabCloseAction extends SparkAction {
  TabCloseAction(Spark spark) : super(spark, "tab-close", "Close") {
    addBinding("ctrl-w");
  }

  void _invoke([Object context]) {
    if (spark.editorArea.selectedTab != null) {
      spark.editorArea.remove(spark.editorArea.selectedTab);
    }
  }
}

class FileExitAction extends SparkAction {
  FileExitAction(Spark spark) : super(spark, "file-exit", "Quit") {
    addBinding('ctrl-q', linuxBinding: 'ctrl-shift-q');
  }

  void _invoke([Object context]) {
    spark.close().then((_) {
      chrome.app.window.current().close();
    });
  }
}

class ApplicationRunAction extends SparkAction implements ContextAction {
  ApplicationRunAction(Spark spark) : super(
      spark, "application-run", "Run Application") {
    addBinding("ctrl-r");
    enabled = false;
    spark.focusManager.onResourceChange.listen((r) => _updateEnablement(r));
  }

  void _invoke([context]) {
    ws.Resource resource;

    if (context == null) {
      resource = spark.focusManager.currentResource;
    } else {
      resource = context.first;
    }
    spark.launchManager.run(resource);
  }

  String get category => 'application';

  bool appliesTo(list) => list.length == 1 && _appliesTo(list.first);

  bool _appliesTo(ws.Resource resource) {
    return spark.launchManager.canRun(resource);
  }

  void _updateEnablement(ws.Resource resource) {
    enabled = _appliesTo(resource);
  }
}

class PubGetAction extends SparkAction implements ContextAction {
  PubGetAction(Spark spark) : super(spark, "pub-get", "Pub Get");

  void _invoke([context]) {
    ws.Resource resource;

    if (context == null) {
      resource = spark.focusManager.currentResource;
    } else {
      resource = context.first;
    }
<<<<<<< HEAD
=======
    var pubJob = new PubGetJob(resource);
    spark.jobManager.schedule(pubJob);
  }
>>>>>>> 31387268

    spark.jobManager.schedule(new PubGetJob(spark, resource.project));
  }

  String get category => 'application';

  bool appliesTo(list) => list.length == 1 && _appliesTo(list.first);

  bool _appliesTo(ws.Resource resource) {
    if (resource is ws.File && resource.name == 'pubspec.yaml') {
      return true;
    }

    if (resource is ws.Project && resource.getChild('pubspec.yaml') != null) {
      return true;
    }

    return false;
  }
}

class ResourceRefreshAction extends SparkAction implements ContextAction {
  ResourceRefreshAction(Spark spark) : super(
      spark, "resource-refresh", "Refresh") {
    // On Chrome OS, bind to the dedicated refresh key.
    chrome.runtime.getPlatformInfo().then((Map m) {
      if (new PlatformInfo.fromMap(m).isCros) {
        addBinding('f5', linuxBinding: 'f3');
      } else {
        addBinding('f5');
      }
    });
  }

  void _invoke([context]) {
    List<ws.Resource> resources;

    if (context == null) {
      resources = [spark.focusManager.currentResource];
    } else {
      resources = context;
    }

    ResourceRefreshJob job = new ResourceRefreshJob(resources);
    spark.jobManager.schedule(job);
  }

  String get category => 'resource';

  bool appliesTo(context) => _isResourceList(context) && !_isTopLevelFile(context);
}

class PrevMarkerAction extends SparkAction {
  PrevMarkerAction(Spark spark) : super(
      spark, "marker-prev", "Previous Marker") {
    addBinding("ctrl-shift-p");
  }

  void _invoke([Object context]) {
    spark._aceManager.selectPrevMarker();
  }
}

class NextMarkerAction extends SparkAction {
  NextMarkerAction(Spark spark) : super(
      spark, "marker-next", "Next Marker") {
    // TODO: we probably don't want to bind to 'print'. Perhaps there's a good
    // keybinding we can borrow from chrome?
    addBinding("ctrl-p");
  }

  void _invoke([Object context]) {
    spark._aceManager.selectNextMarker();
  }
}

class FolderNewAction extends SparkActionWithDialog implements ContextAction {
  InputElement _nameElement;
  ws.Folder folder;

  FolderNewAction(Spark spark, Element dialog)
      : super(spark, "folder-new", "New Folder…", dialog) {
    addBinding("ctrl-shift-n");
    _nameElement = _triggerOnReturn("#folderName");
  }

  void _invoke([List<ws.Folder> folders]) {
    folder = spark._getFolder(folders);
    _nameElement.value = '';
    _show();
  }

  void _commit() {
    var name = _nameElement.value;
    if (name.isNotEmpty) {
      folder.createNewFolder(name).then((folder) {
        // Delay a bit to allow the files view to process the new file event.
        Timer.run(() {
          spark._filesController.selectFile(folder);
        });
      }).catchError((e) {
        spark.showErrorMessage("Error Creating Folder", e.toString());
      });
    }
  }

  String get category => 'folder';

  bool appliesTo(Object object) => _isSingleFolder(object);
}

/// Transfers the focus to the search box
class SearchAction extends SparkAction {

  SearchAction(Spark spark) : super(spark, 'search', 'Search') {
    addBinding('ctrl-shift-f');
  }

  @override
  void _invoke([Object context]) {
    spark.getUIElement('#searchBox').focus();
  }
}

class FocusMainMenuAction extends SparkAction {
  FocusMainMenuAction(Spark spark)
      : super(spark, 'focusMainMenu', 'Focus Main Menu') {
    addBinding('f10');
  }

  @override
  void _invoke([Object context]) {
    spark.getUIElement('#mainMenu').focus();
  }
}

class NewProjectAction extends SparkActionWithDialog {
  InputElement _nameElement;
  ws.Folder folder;

  NewProjectAction(Spark spark, Element dialog)
      : super(spark, "project-new", "New Project…", dialog) {
    _nameElement = _triggerOnReturn("#name");
  }

  void _invoke([context]) {
    _nameElement.value = '';
    _show();
  }

  void _commit() {
    var name = _nameElement.value.trim();
    if (name.isNotEmpty) {
      spark.projectLocationManager.createNewFolder(name)
          .then((LocationResult location) {
        if (location == null) {
          spark.showErrorMessage('Error while creating project',
<<<<<<< HEAD
              'The folder ${name} could not be created');
=======
              "The folder '${name}' could not be created.");
>>>>>>> 31387268
          return new Future.value();
        }

        ws.WorkspaceRoot root;
        var locationEntry = location.entry;

        if (location.isSync) {
          root = new ws.SyncFolderRoot(locationEntry);
        } else {
          root = new ws.FolderChildRoot(location.parent, locationEntry);
        }

        String type = getElement('input[name="type"]:checked').id;

        return new Future.value().then((_) {
          switch (type) {
            case "empty-project":
              break;
            case "dart-web-app-radio":
              ProjectBuilder projectBuilder = new ProjectBuilder(locationEntry,
                  "web-dart", name.toLowerCase(), name);
              return projectBuilder.build();
          }
        }).then((_) {
          return spark.workspace.link(root).then((ws.Project project) {
            spark.showSuccessMessage('Created ${project.name}');
            Timer.run(() {
              spark._filesController.selectFile(project);
              spark._filesController.setFolderExpanded(project);
            });
            spark.workspace.save();
          });
        });
      });
    }
  }
}

class FolderOpenAction extends SparkAction {
  FolderOpenAction(Spark spark) : super(spark, "folder-open", "Open Folder…");

  void _invoke([Object context]) {
    spark.openFolder();
  }
}

class ApplicationPushAction extends SparkActionWithDialog implements ContextAction {
  InputElement _pushUrlElement;
  ws.Container deployContainer;

  ApplicationPushAction(Spark spark, Element dialog)
      : super(spark, "application-push", "Deploy to Mobile", dialog) {
    _pushUrlElement = _triggerOnReturn("#pushUrl");
    enabled = false;
    spark.focusManager.onResourceChange.listen((r) => _updateEnablement(r));
  }

  void _invoke([context]) {
    ws.Resource resource;

    if (context == null) {
      resource = spark.focusManager.currentResource;
    } else {
      resource = context.first;
    }

    deployContainer = getAppContainerFor(resource);

    _show();
  }

  String get category => 'application';

  bool appliesTo(list) => list.length == 1 && _appliesTo(list.first);

  bool _appliesTo(ws.Resource resource) {
    return getAppContainerFor(resource) != null;
  }

  void _updateEnablement(ws.Resource resource) {
    enabled = _appliesTo(resource);
  }

  void _commit() {
    String url = _pushUrlElement.value;
    // TODO(braden): Input validation.
    spark.jobManager.schedule(new _HarnessPushJob(spark, deployContainer, url));
  }
}

class _HarnessPushJob extends Job {
  final Spark spark;
  final ws.Container deployContainer;
  final String _url;

  _HarnessPushJob(this.spark, this.deployContainer, this._url) :
    super('Deploying to mobile…');

  Future run(ProgressMonitor monitor) {
    HarnessPush harnessPush = new HarnessPush(deployContainer);

    return harnessPush.push(_url, monitor).then((_) {
      spark.showSuccessMessage('Successfully pushed');
    }).catchError((e) {
      spark.showMessage('Push failure', e.toString());
    });
  }
}

class ProjectPropertiesAction extends SparkActionWithDialog implements ContextAction {
  ws.Project project;
  HtmlElement _propertiesElement;

  ProjectPropertiesAction(Spark spark, Element dialog)
      : super(spark, 'project-properties', 'Properties…', dialog) {
    _propertiesElement = getElement('#projectPropertiesDialog .modal-body');
  }

  void _invoke([List context]) {
    project = context.first;
    _propertiesElement.innerHtml = '';
    _buildProperties().then((_) => _show());
  }

  Future _buildProperties() {
    _addProperty(_propertiesElement, 'Name', project.name);
    _addProperty(_propertiesElement, 'Location', project.entry.fullPath);

    GitScmProjectOperations gitOperations =
        spark.scmManager.getScmOperationsFor(project);

    if (gitOperations != null) {
      return gitOperations.getConfigMap().then((Map<String, dynamic> map) {
        final String repoUrl = map['url'];
        _addProperty(_propertiesElement, 'Git Repository', repoUrl);
      }).catchError((e) {
        _addProperty(_propertiesElement, 'Git Repository',
            '<error retrieving Git data>');
      });
    } else {
      return new Future.value();
    }
  }

  void _addProperty(HtmlElement parent, String key, String value) {
    Element div = new DivElement()..classes.add('form-group');
    parent.children.add(div);

    Element label = new LabelElement()..text = key;
    Element element = new ParagraphElement()..text = value
        ..className = 'form-control-static';

    div.children.addAll([label, element]);
  }

  void _commit() { }

  String get category => 'resource';

  bool appliesTo(context) => _isProject(context);
}

/* Git operations */

class GitCloneAction extends SparkActionWithDialog {
  InputElement _repoUrlElement;

  GitCloneAction(Spark spark, Element dialog)
      : super(spark, "git-clone", "Git Clone…", dialog) {
    _repoUrlElement = _triggerOnReturn("#gitRepoUrl");
  }

  void _invoke([Object context]) {
    _show();
  }

  void _commit() {
    // TODO(grv): add verify checks.
    String url = _repoUrlElement.value;
    if (!url.endsWith('.git')) {
      url = url + '.git';
    }

    String projectName = url.split('/').last;
    if (projectName.endsWith('.git')) {
      projectName = projectName.substring(0, projectName.length - 4);
    }

    _GitCloneJob job = new _GitCloneJob(url, projectName, spark);
    spark.jobManager.schedule(job);
  }
}

class GitBranchAction extends SparkActionWithDialog implements ContextAction {
  ws.Project project;
  GitScmProjectOperations gitOperations;
  InputElement _branchNameElement;

  GitBranchAction(Spark spark, Element dialog)
      : super(spark, "git-branch", "Create Branch…", dialog) {
    _branchNameElement = _triggerOnReturn("#gitBranchName");
  }

  void _invoke([context]) {
    project = context.first;
    gitOperations = spark.scmManager.getScmOperationsFor(project);
    _show();
  }

  void _commit() {
    // TODO(grv): add verify checks.
    _GitBranchJob job = new _GitBranchJob(gitOperations, _branchNameElement.value);
    spark.jobManager.schedule(job);
  }

  String get category => 'git';

  bool appliesTo(context) => _isScmProject(context);
}

class GitCommitAction extends SparkActionWithDialog implements ContextAction {
  ws.Project project;
  GitScmProjectOperations gitOperations;
  TextAreaElement _commitMessageElement;
  InputElement _userNameElement;
  InputElement _userEmailElement;
  bool _needsFillNameEmail;
  String _gitName;
  String _gitEmail;

  GitCommitAction(Spark spark, Element dialog)
      : super(spark, "git-commit", "Commit Changes…", dialog) {
    _commitMessageElement = getElement("#commitMessage");
    _userNameElement = getElement('#gitName');
    _userEmailElement = getElement('#gitEmail');
  }

  void _invoke([context]) {
    project = context.first.project;
    spark.syncPrefs.getValue("git-user-info").then((String value) {
      _gitName = null;
      _gitEmail = null;
      if (value != null) {
        Map<String,String> info = JSON.decode(value);
        _needsFillNameEmail = false;
        _gitName = info['name'];
        _gitEmail = info['email'];
      } else {
        _needsFillNameEmail = true;
      }
      getElement('#gitUserInfo').classes.toggle('hidden', !_needsFillNameEmail);
      gitOperations = spark.scmManager.getScmOperationsFor(project);
      _commitMessageElement.value = '';
      _userNameElement.value = '';
      _userEmailElement.value = '';
      _show();
    });
  }

  void _commit() {
    if (_needsFillNameEmail) {
      _gitName = _userNameElement.value;
      _gitEmail = _userEmailElement.value;
      String encoded = JSON.encode({'name': _gitName, 'email': _gitEmail});
      spark.syncPrefs.setValue("git-user-info", encoded).then((_) {
        _startJob();
      });
    } else {
      _startJob();
    }
  }

  void _startJob() {
    // TODO(grv): add verify checks.
    _GitCommitJob job = new _GitCommitJob(
        gitOperations, _gitName, _gitEmail, _commitMessageElement.value, spark);
    spark.jobManager.schedule(job);
  }

  String get category => 'git';

  bool appliesTo(context) => _isUnderScmProject(context);
}

class GitCheckoutAction extends SparkActionWithDialog implements ContextAction {
  ws.Project project;
  GitScmProjectOperations gitOperations;
  SelectElement _selectElement;

  GitCheckoutAction(Spark spark, Element dialog)
      : super(spark, "git-checkout", "Switch Branch…", dialog) {
    _selectElement = getElement("#gitCheckout");
  }

  void _invoke([List context]) {
    project = context.first;
    gitOperations = spark.scmManager.getScmOperationsFor(project);
    String currentBranchName = gitOperations.getBranchName();
    (getElement('#currentBranchName') as InputElement).value = currentBranchName;

    // Clear out the old select options.
    _selectElement.length = 0;

    gitOperations.getAllBranchNames().then((List<String> branchNames) {
      branchNames.sort((a, b) => a.toLowerCase().compareTo(b.toLowerCase()));
      for (String branchName in branchNames) {
        _selectElement.append(
            new OptionElement(data: branchName, value: branchName));
      }
      _selectElement.selectedIndex = branchNames.indexOf(currentBranchName);
    });

    _show();
  }

  void _commit() {
    // TODO(grv): add verify checks.
    String branchName = _selectElement.options[
        _selectElement.selectedIndex].value;
    _GitCheckoutJob job = new _GitCheckoutJob(gitOperations, branchName, spark);
    spark.jobManager.schedule(job);
  }

  String get category => 'git';

  bool appliesTo(context) => _isScmProject(context);
}

class GitPushAction extends SparkActionWithDialog implements ContextAction {
  ws.Project project;
  GitScmProjectOperations gitOperations;
  DivElement _commitsList;
  String _gitUsername;
  String _gitPassword;
  bool _needsUsernamePassword;

  GitPushAction(Spark spark, Element dialog)
      : super(spark, "git-push", "Push to Origin…", dialog) {
    _commitsList = getElement('#gitCommitList');
  }

  void _invoke([context]) {
    project = context.first;

    gitOperations = spark.scmManager.getScmOperationsFor(project);
    gitOperations.getPendingCommits().then((List<CommitInfo> commits) {
      // Fill commits.
      _commitsList.innerHtml = '';
      String summaryString = commits.length == 1 ? "1 commit" : "${commits.length} commits";
      Element title = document.createElement("h1");
      title.appendText(summaryString);
      _commitsList.append(title);
      commits.forEach((CommitInfo info) {
        CommitMessageView commitView = new CommitMessageView();
        commitView.commitInfo = info;
        _commitsList.children.add(commitView);
      });

      spark.syncPrefs.getValue("git-auth-info").then((String value) {
        _gitUsername = null;
        _gitPassword = null;
        if (value != null) {
          Map<String,String> info = JSON.decode(value);
          _needsUsernamePassword = false;
          _gitUsername = info['username'];
          _gitPassword = info['password'];
        }
        else {
          _needsUsernamePassword = true;
        }
        _show();
      });
    }).catchError((e) {
      spark.showErrorMessage('Push failed', 'No commits to push');
    });
  }

  void _push() {
    _GitPushJob job = new _GitPushJob(gitOperations, _gitUsername, _gitPassword, spark);
    spark.jobManager.schedule(job);
  }

  void _commit() {
    if (_needsUsernamePassword) {
      Timer.run(() {
        // In a timer to let the previous dialog dismiss properly.
        GitAuthenticationDialog.request(spark).then((info) {
          _gitUsername = info['username'];
          _gitPassword = info['password'];
          _push();
        }).catchError((_) {
          // Cancelled authentication: do nothing.
        });
      });
    } else {
      _push();
    }
  }

  String get category => 'git';

  bool appliesTo(context) => _isScmProject(context);
}

class GitResolveConflictsAction extends SparkAction implements ContextAction {
  GitResolveConflictsAction(Spark spark) :
      super(spark, "git-resolve-conflicts", "Resolve Conflicts");

  void _invoke([context]) {
    ws.Resource file = _getResource(context);
    ScmProjectOperations operations =
        spark.scmManager.getScmOperationsFor(file.project);

    operations.markResolved(file);
  }

  String get category => 'git';

  bool appliesTo(context) => _isUnderScmProject(context) &&
      _isSingleResource(context) && _fileHasConflicts(context);

  bool _fileHasConflicts(context) {
    ws.Resource file = _getResource(context);
    ScmProjectOperations operations =
        spark.scmManager.getScmOperationsFor(file.project);
    return operations.getFileStatus(file) == FileStatus.UNMERGED;
  }

  ws.Resource _getResource(context) {
    if (context is List) {
      return context.isNotEmpty ? context.first : null;
    } else {
      return null;
    }
  }
}

class GitRevertChangesAction extends SparkAction implements ContextAction {
  GitRevertChangesAction(Spark spark) :
      super(spark, "git-revert-changes", "Revert Changes…");

  void _invoke([List resources]) {
    ScmProjectOperations operations =
        spark.scmManager.getScmOperationsFor(resources.first.project);

    String text = (resources.length == 1 ?
        resources.first.name :
        '${resources.length} resources');
    text = 'Revert changes for ${text}?';

    // Show a yes/no dialog.
    spark.askUserOkCancel(text, okButtonLabel: 'Revert').then((bool val) {
      if (val) {
        operations.revertChanges(resources).then((_) {
          resources.first.project.refresh();
        });
      }
    });
  }

  String get category => 'git';

  bool appliesTo(context) => _isUnderScmProject(context) &&
      _filesAreModified(context);

  bool _filesAreModified(List resources) {
    ScmProjectOperations operations =
        spark.scmManager.getScmOperationsFor(resources.first.project);

    for (ws.Resource resource in resources) {
      // TODO: Should we also check UNTRACKED?
      if (operations.getFileStatus(resource) != FileStatus.MODIFIED) {
        return false;
      }
    }

    return true;
  }
}

class _GitCloneJob extends Job {
  String url;
  String _projectName;
  Spark spark;

  _GitCloneJob(this.url, String projectName, this.spark)
      : super("Cloning ${projectName}…") {
    _projectName = projectName;
  }

  Future run(ProgressMonitor monitor) {
    monitor.start(name, 1);

    return spark.projectLocationManager.createNewFolder(_projectName).then((LocationResult location) {
      if (location == null) {
        spark.showErrorMessage('Error while cloning the repository',
            "The folder '${_projectName}' could not be created.");
        return new Future.value();
      }

      ScmProvider scmProvider = getProviderType('git');

      return scmProvider.clone(url, location.entry).then((_) {
        ws.WorkspaceRoot root;

        if (location.isSync) {
          root = new ws.SyncFolderRoot(location.entry);
        } else {
          root = new ws.FolderChildRoot(location.parent, location.entry);
        }

        return spark.workspace.link(root).then((ws.Project project) {
          spark.showSuccessMessage('Cloned into ${project.name}');
          Timer.run(() {
            spark._filesController.selectFile(project);
            spark._filesController.setFolderExpanded(project);
          });
          spark.workspace.save();
        });
      });
    }).catchError((e) {
      spark.showErrorMessage('Error cloning ${_projectName}', e.toString());
    });
  }
}

class _GitBranchJob extends Job {
  GitScmProjectOperations gitOperations;
  String _branchName;
  String url;

  _GitBranchJob(this.gitOperations, String branchName)
      : super("Creating ${branchName}…") {
    _branchName = branchName;
  }

  Future run(ProgressMonitor monitor) {
    monitor.start(name, 1);

    return gitOperations.createBranch(_branchName).then((_) {
      return gitOperations.checkoutBranch(_branchName).then((_) {
        SparkModel.instance.showSuccessMessage('Created ${_branchName}');
      });
    }).catchError((e) {
      SparkModel.instance.showErrorMessage(
          'Error creating branch ${_branchName}', e.toString());
    });
  }
}

class _GitCommitJob extends Job {
  GitScmProjectOperations gitOperations;
  String _commitMessage;
  String _userName;
  String _userEmail;
  Spark spark;

  _GitCommitJob(this.gitOperations, this._userName, this._userEmail,
      this._commitMessage, this.spark) : super("Committing…");

  Future run(ProgressMonitor monitor) {
    monitor.start(name, 1);

    return gitOperations.commit(_userName, _userEmail, _commitMessage).
        then((_) {
      spark.showSuccessMessage('Committed changes');
    }).catchError((e) {
      spark.showErrorMessage('Error committing changes', e.toString());
    });
  }
}

class _GitCheckoutJob extends Job {
  GitScmProjectOperations gitOperations;
  String _branchName;
  Spark spark;

  _GitCheckoutJob(this.gitOperations, String branchName, this.spark)
      : super("Switching to ${branchName}…") {
    _branchName = branchName;
  }

  Future run(ProgressMonitor monitor) {
    monitor.start(name, 1);

    return gitOperations.checkoutBranch(_branchName).then((_) {
      spark.showSuccessMessage('Switched to branch ${_branchName}');
    }).catchError((e) {
      spark.showErrorMessage('Error switching to ${_branchName}', e.toString());
    });
  }
}

class _OpenFolderJob extends Job {
  Spark spark;
  chrome.DirectoryEntry _entry;

  _OpenFolderJob(chrome.DirectoryEntry entry, this.spark)
      : super("Opening ${entry.fullPath}…") {
    _entry = entry;
  }

  Future run(ProgressMonitor monitor) {
    monitor.start(name, 1);

    return spark.workspace.link(
        new ws.FolderRoot(_entry)).then((ws.Resource resource) {
      Timer.run(() {
        spark._filesController.selectFile(resource);
        spark._filesController.setFolderExpanded(resource);
      });
      return spark.workspace.save();
    }).then((_) {
      spark.showSuccessMessage('Opened folder ${_entry.fullPath}');
    }).catchError((e) {
      spark.showErrorMessage('Error opening folder ${_entry.fullPath}',
          e.toString());
    });
  }
}

class _GitPushJob extends Job {
  GitScmProjectOperations gitOperations;
  Spark spark;
  String username;
  String password;

  _GitPushJob(this.gitOperations, this.username, this.password, this.spark)
      : super("Pushing changes…") {
  }

  Future run(ProgressMonitor monitor) {
    monitor.start(name, 1);

    return gitOperations.push(username, password).then((_) {
      spark.showSuccessMessage('Changes pushed successfully');
    }).catchError((e) {
      spark.showErrorMessage('Error while pushing changes', e.toString());
    });
  }
}

class PubGetJob extends Job {
<<<<<<< HEAD
  final Spark spark;
  final ws.Project project;

  Logger _logger = new Logger('spark.pub');

  PubGetJob(this.spark, this.project) : super('Getting packages…');

  Future run(ProgressMonitor monitor) {
    monitor.start(name, 1);

    spark.showMessage('Under Construction', 'Pub Get in progress');

    return new Future.value();

    // Commented out until we get a handle on the compiled JS size.
//    return tavern.getDependencies(project.entry, _handlePubLog).whenComplete(() {
//      project.refresh();
//    }).catchError((e, st) {
//      spark.showErrorMessage('Error Running Pub Get', '${e}');
//      _logger.severe('Error Running Pub Get', e, st);
//    });
  }

  void _handlePubLog(String line, String level) {
    // TODO: Dial the logging back.
    _logger.info(line);
  }
}

=======
  ws.Resource _pubspec;

  PubGetJob(ws.Resource pubspec)
      : super('Running pub get ${pubspec.project.name}') {
    _pubspec = pubspec;
  }

  Future run(ProgressMonitor monitor) {
    monitor.start(name, 1);
    return _pubspec.entry.getParent().then((parent) {
      tavern.getDependencies(parent, null).then((value) {
   //     Logger.root.log(Level.INFO, "pub get", value);
      });
    });
  }
}


>>>>>>> 31387268
class ResourceRefreshJob extends Job {
  final List<ws.Project> resources;

  ResourceRefreshJob(this.resources) : super('Refreshing…');

  Future run(ProgressMonitor monitor) {
    List<ws.Project> projects = resources.map((r) => r.project).toSet().toList();

    monitor.start('', projects.length);

    Completer completer = new Completer();

    var consumeProject;
    consumeProject = () {
      ws.Project project = projects.removeAt(0);

      project.refresh().whenComplete(() {
        monitor.worked(1);

        if (projects.isEmpty) {
          completer.complete();
        } else {
          Timer.run(consumeProject);
        }
      });
    };

    Timer.run(consumeProject);

    return completer.future;
  }
}

// TODO(terry):  When only polymer overlays are used remove _initialized and
//               isPolymer's defintion and usage.
class AboutSparkAction extends SparkActionWithDialog {
  bool _initialized = false;

  AboutSparkAction(Spark spark, Element dialog)
      : super(spark, "help-about", "About Spark", dialog);

  void _invoke([Object context]) {
    if (!_initialized) {
      var checkbox = getElement('#analyticsCheck');
      checkbox.checked = _isTrackingPermitted;
      checkbox.onChange.listen((e) => _isTrackingPermitted = checkbox.checked);

      getElement('#aboutVersion').text = spark.appVersion;

      _initialized = true;
    }

    _show();
  }

  void _commit() {
    // Nothing to do for this dialog.
  }
}

class SettingsAction extends SparkActionWithDialog {
  bool _initialized = false;

  SettingsAction(Spark spark, Element dialog)
      : super(spark, "settings", "Settings", dialog);

  void _invoke([Object context]) {
    if (!_initialized) {

      _initialized = true;
    }

    spark.setGitSettingsResetDoneVisible(false);
    _show();
  }

  void _commit() {
    // Nothing to do for this dialog.
  }
}

class RunTestsAction extends SparkAction {
  RunTestsAction(Spark spark) : super(spark, "run-tests", "Run Tests") {
    if (spark.developerMode) {
      addBinding('ctrl-shift-alt-t');
    }
  }

  _invoke([Object context]) => spark._testDriver.runTests();
}

class WebStorePublishAction extends SparkActionWithDialog {
  bool _initialized = false;
  static final int NEWAPP = 1;
  static final int EXISTING = 2;
  int _type = NEWAPP;
  InputElement _newInput;
  InputElement _existingInput;
  InputElement _appIdInput;
  ws.Resource _resource;

  WebStorePublishAction(Spark spark, Element dialog)
      : super(spark, "webstore-publish", "Publish to Chrome Web Store", dialog) {
    enabled = false;
    spark.focusManager.onResourceChange.listen((r) => _updateEnablement(r));
  }

  void _invoke([Object context]) {
    if (!_initialized) {
      _newInput = getElement('input[value=new]');
      _existingInput = getElement('input[value=existing]');
      _appIdInput = getElement('#appID');
      _enableInput();

      _newInput.onChange.listen((e) => _enableInput());
      _existingInput.onChange.listen((e) => _enableInput());
      _initialized = true;
    }

    _resource = spark.focusManager.currentResource;
    _show();
  }

  void _enableInput() {
    int type = NEWAPP;
    if (_newInput.checked) {
      type = NEWAPP;
    }
    if (_existingInput.checked) {
      type = EXISTING;
    }
    _appIdInput.disabled = (type != EXISTING);
    if (type == EXISTING) {
      _appIdInput.focus();
    }
  }

  void _commit() {
    String appID = null;
    if (_existingInput.checked) {
      appID = _appIdInput.value;
    }
    _WebStorePublishJob job =
        new _WebStorePublishJob(spark, getAppContainerFor(_resource), appID);
    spark.jobManager.schedule(job);
  }

  void _updateEnablement(ws.Resource resource) {
    enabled = getAppContainerFor(resource) != null;;
  }
}

class _WebStorePublishJob extends Job {
  ws.Container _container;
  String _appID;
  Spark spark;

  _WebStorePublishJob(this.spark, this._container, this._appID)
      : super("Publishing to Chrome Web Store…");

  Future run(ProgressMonitor monitor) {
    monitor.start(name, _appID == null ? 5 : 6);

    if (_container == null) {
      spark.showErrorMessage('Error while publishing the application',
          'The manifest.json file of the application has not been found.');
      return null;
    }

    return ws_utils.archiveContainer(_container).then((List<int> archivedData) {
      monitor.worked(1);
      WebStoreClient wsc = new WebStoreClient();
      return wsc.authenticate().then((_) {
        monitor.worked(1);
        return wsc.uploadItem(archivedData, identifier: _appID).then((String uploadedAppID) {
          monitor.worked(3);
          if (_appID == null) {
            spark.showUploadedAppDialog(uploadedAppID);
          } else {
            return wsc.publish(uploadedAppID).then((_) {
              monitor.worked(1);
              spark.showPublishedAppDialog(_appID);
            }).catchError((e) {
              monitor.worked(1);
              spark.showUploadedAppDialog(uploadedAppID);
            });
          }
        });
      });
    }).catchError((e) {
      spark.showErrorMessage('Error while publishing the application', e.toString());
    });
  }
}

// TODO: This does not need to extends SparkActionWithDialog - just dialog.
class GitAuthenticationDialog extends SparkActionWithDialog {
  Completer completer;
  static GitAuthenticationDialog _instance;
  bool _initialized = false;

  GitAuthenticationDialog(spark, dialogElement)
      : super(spark, "git-authentication", "Authenticate", dialogElement);

  void _invoke([Object context]) {
    if (!_initialized) {
      _dialog.element.querySelector(".cancel-button").onClick.listen((_) => _cancel());
      _initialized = true;
    }

    spark.setGitSettingsResetDoneVisible(false);
    _show();
  }

  void _commit() {
    String username = (getElement('#gitUsername') as InputElement).value;
    String password = (getElement('#gitPassword') as InputElement).value;
    String encoded = JSON.encode({'username': username, 'password': password});
    spark.syncPrefs.setValue("git-auth-info", encoded).then((_) {
      completer.complete({'username': username, 'password': password});
      completer = null;
    });
  }

  void _cancel() {
    completer.completeError("cancelled");
    completer = null;
  }

  static Future request(Spark spark) {
    if (_instance == null) {
      _instance = new GitAuthenticationDialog(spark,
          spark.getDialogElement('#gitAuthenticationDialog'));
    }
    assert(_instance.completer != null);
    _instance.completer = new Completer();
    _instance.invoke();
    return _instance.completer.future;
  }
}

// analytics code

void _handleUncaughtException(error, [StackTrace stackTrace]) {
  // We don't log the error object itself because of PII concerns.
  String errorDesc = error != null ? error.runtimeType.toString() : '';
  String desc = '${errorDesc}\n${utils.minimizeStackTrace(stackTrace)}'.trim();

  _analyticsTracker.sendException(desc);

  window.console.error(error);
  if (stackTrace != null) {
    window.console.error(stackTrace.toString());
  }
}

bool get _isTrackingPermitted =>
    _analyticsTracker.service.getConfig().isTrackingPermitted();

set _isTrackingPermitted(bool value) =>
    _analyticsTracker.service.getConfig().setTrackingPermitted(value);<|MERGE_RESOLUTION|>--- conflicted
+++ resolved
@@ -12,11 +12,7 @@
 import 'package:chrome/chrome_app.dart' as chrome;
 import 'package:logging/logging.dart';
 import 'package:path/path.dart' as path;
-<<<<<<< HEAD
 //import 'package:tavern/tavern.dart' as tavern;
-=======
-import 'package:tavern/tavern.dart' as tavern;
->>>>>>> 31387268
 
 // BUG(ussuri): https://github.com/dart-lang/spark/issues/500
 import 'packages/spark_widgets/spark_status/spark_status.dart';
@@ -1360,12 +1356,6 @@
     } else {
       resource = context.first;
     }
-<<<<<<< HEAD
-=======
-    var pubJob = new PubGetJob(resource);
-    spark.jobManager.schedule(pubJob);
-  }
->>>>>>> 31387268
 
     spark.jobManager.schedule(new PubGetJob(spark, resource.project));
   }
@@ -1523,11 +1513,7 @@
           .then((LocationResult location) {
         if (location == null) {
           spark.showErrorMessage('Error while creating project',
-<<<<<<< HEAD
-              'The folder ${name} could not be created');
-=======
               "The folder '${name}' could not be created.");
->>>>>>> 31387268
           return new Future.value();
         }
 
@@ -2171,7 +2157,6 @@
 }
 
 class PubGetJob extends Job {
-<<<<<<< HEAD
   final Spark spark;
   final ws.Project project;
 
@@ -2201,26 +2186,6 @@
   }
 }
 
-=======
-  ws.Resource _pubspec;
-
-  PubGetJob(ws.Resource pubspec)
-      : super('Running pub get ${pubspec.project.name}') {
-    _pubspec = pubspec;
-  }
-
-  Future run(ProgressMonitor monitor) {
-    monitor.start(name, 1);
-    return _pubspec.entry.getParent().then((parent) {
-      tavern.getDependencies(parent, null).then((value) {
-   //     Logger.root.log(Level.INFO, "pub get", value);
-      });
-    });
-  }
-}
-
-
->>>>>>> 31387268
 class ResourceRefreshJob extends Job {
   final List<ws.Project> resources;
 
