// Copyright (c) 2013, Google Inc. Please see the AUTHORS file for details.
// All rights reserved. Use of this source code is governed by a BSD-style
// license that can be found in the LICENSE file.

library spark;

import 'dart:async';
import 'dart:convert' show JSON;
import 'dart:html';
import 'dart:math' as math;

import 'package:bootjack/bootjack.dart' as bootjack;
import 'package:chrome_gen/chrome_app.dart' as chrome;
import 'package:chrome_gen/src/files.dart' as chrome_files;
import 'package:logging/logging.dart';

import 'lib/ace.dart';
import 'lib/actions.dart';
import 'lib/analytics.dart' as analytics;
import 'lib/app.dart';
import 'lib/editorarea.dart';
import 'lib/editors.dart';
import 'lib/git/commands/clone.dart';
import 'lib/git/git.dart';
import 'lib/git/objectstore.dart';
import 'lib/git/options.dart';
import 'lib/preferences.dart' as preferences;
import 'lib/tests.dart';
import 'lib/ui/files_controller.dart';
import 'lib/ui/files_controller_delegate.dart';
import 'lib/ui/widgets/splitview.dart';
import 'lib/utils.dart';
import 'lib/workspace.dart' as ws;
import 'test/all.dart' as all_tests;

/**
 * Returns true if app.json contains a test-mode entry set to true.
 * If app.json does not exit, it returns true.
 */
Future<bool> isTestMode() {
  String url = chrome.runtime.getURL('app.json');
  return HttpRequest.getString(url).then((String contents) {
    bool result = true;
    try {
      Map info = JSON.decode(contents);
      result = info['test-mode'];
    } catch(exception, stackTrace) {
      // If JSON is invalid, assume test mode.
      result = true;
    }
    return result;
  }).catchError((e) {
    return true;
  });
}

void main() {
  isTestMode().then((testMode) {
    Spark spark = new Spark(testMode);
    spark.start();
  });
}

class Spark extends Application implements FilesControllerDelegate {
  final bool developerMode;

  /// The Google Analytics app ID for Spark.
  static final _ANALYTICS_ID = 'UA-45578231-1';

  AceContainer aceContainer;
  ThemeManager aceThemeManager;
  KeyBindingManager aceKeysManager;
  ws.Workspace workspace;
  EditorManager editorManager;
  EditorArea editorArea;
  analytics.Tracker tracker = new analytics.NullTracker();

  preferences.PreferenceStore localPrefs;
  preferences.PreferenceStore syncPrefs;

  ActionManager actionManager;

  SplitView _splitView;
  FilesController _filesController;
  PlatformInfo _platformInfo;
  TestDriver _testDriver;

  Spark(this.developerMode) {
    document.title = appName;

    localPrefs = preferences.localStore;
    syncPrefs = preferences.syncStore;

    initAnalytics();

    addParticipant(new _SparkSetupParticipant(this));

    // TODO: this event is not being fired. A bug with chrome apps / Dartium?
    chrome.app.window.onClosed.listen((_) {
      close();
    });

    initWorkspace();

    createEditorComponents();
    initEditorArea();
    initEditorManager();

    initFilesController();

    initLookAndFeel();

    createActions();
    initToolbar();
    buildMenu();

    initSplitView();
  }

  String get appName => i18n('app_name');

  String get appVersion => chrome.runtime.getManifest()['version'];

  PlatformInfo get platformInfo => _platformInfo;

  // TODO(ussuri): The below two methods are a temporary means to make Spark
  // reusable in SparkPolymer. Once the switch to Polymer is complete, they
  // will go away.

  /**
   * Should extract a UI Element from the underlying DOM. This method
   * is overwritten in SparkPolymer, which encapsulates the UI in a top-level
   * Polymer widget, rather than the top-level document's DOM.
   */
  Element getUIElement(String selectors) =>
      document.querySelector(selectors);

  /**
   * Should extract a dialog Element from the underlying UI's DOM. This is
   * different from [getUIElement] in that it's not currently overridden in
   * SparkPolymer.
   */
  Element getDialogElement(String selectors) =>
      document.querySelector(selectors);

  //
  // Parts of ctor:
  //

  void initAnalytics() {
    analytics.getService('Spark').then((service) {
      // Init the analytics tracker and send a page view for the main page.
      tracker = service.getTracker(_ANALYTICS_ID);
      tracker.sendAppView('main');
      _startTrackingExceptions();
    });
  }

  void initWorkspace() {
    workspace = new ws.Workspace(localPrefs);
  }

  void createEditorComponents() {
    aceContainer = new AceContainer(new DivElement());
    aceThemeManager = new ThemeManager(
        aceContainer, syncPrefs, getUIElement('#changeTheme a span'));
    aceKeysManager = new KeyBindingManager(
        aceContainer, syncPrefs, getUIElement('#changeKeys a span'));
    editorManager = new EditorManager(workspace, aceContainer, localPrefs);
    editorArea = new EditorArea(
        getUIElement('#editorArea'), editorManager, allowsLabelBar: true);
  }

  void initEditorManager() {
    editorManager.loaded.then((_) {
      List<ws.Resource> files = editorManager.files.toList();
      editorManager.files.forEach((file) {
        editorArea.selectFile(file, forceOpen: true, switchesTab: false);
      });
      localPrefs.getValue('lastFileSelection').then((String filePath) {
        if (editorArea.tabs.isEmpty) return;
        if (filePath == null) {
          editorArea.tabs[0].select();
          return;
        }
        ws.Resource resource = workspace.restoreResource(filePath);
        if (resource == null) {
          editorArea.tabs[0].select();
          return;
        }
        editorArea.selectFile(resource, switchesTab: true);
      });
    });
  }

  void initEditorArea() {
    editorArea.onSelected.listen((EditorTab tab) {
      // We don't change the selection when the file was already selected
      // otherwise, it would break multi-selection (#260).
      if (!_filesController.isFileSelected(tab.file)) {
        _filesController.selectFile(tab.file);
      }
      localPrefs.setValue('lastFileSelection', tab.file.path);
    });
  }

  void initFilesController() {
    _filesController =
        new FilesController(workspace, this, getUIElement('#fileViewArea'));
  }

  void initLookAndFeel() {
    // Init the Bootjack library (a wrapper around Bootstrap).
    bootjack.Bootjack.useDefault();
  }

  void initSplitView() {
    _splitView = new SplitView(getUIElement('#splitview'));
    _splitView.onResized.listen((_) {
      aceContainer.resize();
      syncPrefs.setValue('splitViewPosition', _splitView.position.toString());
    });
    syncPrefs.getValue('splitViewPosition').then((String position) {
      if (position != null) {
        int value = int.parse(position, onError: (_) => 0);
        if (value != 0) {
          _splitView.position = value;
        }
      }
    });
  }

  void createActions() {
    actionManager = new ActionManager();
    actionManager.registerAction(new FileOpenInTabAction(this));
    actionManager.registerAction(new FileNewAsAction(this));
    actionManager.registerAction(new FileNewAction(
        this, getDialogElement('#fileNewDialog')));
    actionManager.registerAction(new FileOpenAction(this));
    actionManager.registerAction(new FileSaveAction(this));
    actionManager.registerAction(new FileExitAction(this));
    actionManager.registerAction(new FileCloseAction(this));
    actionManager.registerAction(new FolderOpenAction(this));
    actionManager.registerAction(new FileRenameAction(
        this, getDialogElement('#renameDialog')));
    actionManager.registerAction(new FileDeleteAction(
        this, getDialogElement('#deleteDialog')));
    actionManager.registerAction(new GitCloneAction(
        this, getDialogElement("#gitCloneDialog")));
    actionManager.registerAction(new RunTestsAction(this));
    actionManager.registerAction(new AboutSparkAction(
        this, getDialogElement('#aboutDialog')));
    actionManager.registerKeyListener();
  }

  void initToolbar() {
    getUIElement("#openFile").onClick.listen(
        (_) => actionManager.getAction('file-open').invoke());
    getUIElement("#newFile").onClick.listen(
        (_) => actionManager.getAction('file-new-as').invoke());
  }

  void buildMenu() {
    UListElement ul = getUIElement('#hotdogMenu ul');

    ul.children.add(createMenuItem(actionManager.getAction('file-open')));
    ul.children.add(createMenuItem(actionManager.getAction('folder-open')));

    ul.children.add(createMenuSeparator());

    // Theme control.
    Element theme = ul.querySelector('#changeTheme');
    ul.children.remove(theme);
    ul.children.add(theme);
    ul.querySelector('#themeLeft').onClick.listen((e) => aceThemeManager.dec(e));
    ul.querySelector('#themeRight').onClick.listen((e) => aceThemeManager.inc(e));

    // Key binding control.
    Element keys = ul.querySelector('#changeKeys');
    ul.children.remove(keys);
    ul.children.add(keys);
    ul.querySelector('#keysLeft').onClick.listen((e) => aceKeysManager.dec(e));
    ul.querySelector('#keysRight').onClick.listen((e) => aceKeysManager.inc(e));

    if (developerMode) {
      ul.children.add(createMenuSeparator());
      ul.children.add(createMenuItem(actionManager.getAction('run-tests')));
      ul.children.add(createMenuItem(actionManager.getAction('git-clone')));
    }

    ul.children.add(createMenuSeparator());
    ul.children.add(createMenuItem(actionManager.getAction('help-about')));
  }

  //
  // - End parts of ctor.
  //

  /**
   * Allow for creating a new file using the Save as dialog.
   */
  void newFileAs() {
    chrome.ChooseEntryOptions options = new chrome.ChooseEntryOptions(
        type: chrome.ChooseEntryType.SAVE_FILE);
    chrome.fileSystem.chooseEntry(options).then((chrome.ChooseEntryResult res) {
      chrome.ChromeFileEntry entry = res.entry;

      if (entry != null) {
        workspace.link(entry).then((file) {
          editorArea.selectFile(file, forceOpen: true, switchesTab: true);
          workspace.save();
        });
      }
    }).catchError((e) => null);
  }

  void openFile() {
    chrome.ChooseEntryOptions options = new chrome.ChooseEntryOptions(
        type: chrome.ChooseEntryType.OPEN_WRITABLE_FILE);
    chrome.fileSystem.chooseEntry(options).then((chrome.ChooseEntryResult res) {
      chrome.ChromeFileEntry entry = res.entry;

      if (entry != null) {
        workspace.link(entry).then((file) {
          editorArea.selectFile(file, forceOpen: true, switchesTab: true);
          workspace.save();
        });
      }
    }).catchError((e) => null);
  }

  void openFolder() {
    chrome.ChooseEntryOptions options = new chrome.ChooseEntryOptions(
        type: chrome.ChooseEntryType.OPEN_DIRECTORY);
    chrome.fileSystem.chooseEntry(options).then((chrome.ChooseEntryResult res) {
      chrome.ChromeFileEntry entry = res.entry;

      if (entry != null) {
        workspace.link(entry).then((file) {
          _filesController.selectLastFile();
          workspace.save();
        });
      }
    }).catchError((e) => null);
  }

  List<ws.Resource> _getSelection() => _filesController.getSelection();

   void _closeOpenEditor(ws.Resource resource) {
    if (resource is ws.File &&  editorManager.isFileOpened(resource)) {
      editorManager.close(resource);
    }
  }

  void showStatus(String text, {bool error: false}) {
    Element element = getUIElement("#status");
    element.text = text;
    element.classes.toggle('error', error);
  }

  void notImplemented(String str) => showStatus("Not implemented: ${str}");

  //
  // Implementation of FilesControllerDelegate interface:
  //

  void selectInEditor(ws.File file,
                      {bool forceOpen: false,
                       bool replaceCurrent: true,
                       bool switchesTab: true}) {
    if (forceOpen || editorManager.isFileOpened(file)) {
      editorArea.selectFile(file,
          forceOpen: forceOpen,
          replaceCurrent: replaceCurrent,
          switchesTab: switchesTab);
    }
  }

  Element getContextMenuContainer() =>
      getUIElement('#file-item-context-menu');

  List<ContextAction> getActionsFor(List<ws.Resource> resources) =>
      actionManager.getContextActions(resources);

  //
  // - End implementation of FilesControllerDelegate interface.
  //

  void _startTrackingExceptions() {
    // Handle logged exceptions.
    Logger.root.onRecord.listen((LogRecord r) {
      if (r.level >= Level.SEVERE && r.loggerName != 'spark.tests') {
        // We don't log the error object because of PII concerns.
        // TODO: we need to add a test to verify this
        String error =
            r.error != null ? r.error.runtimeType.toString() : r.message;
        String desc = '${error}\n${minimizeStackTrace(r.stackTrace)}'.trim();

        if (desc.length > analytics.MAX_EXCEPTION_LENGTH) {
          desc = '${desc.substring(0, analytics.MAX_EXCEPTION_LENGTH - 1)}~';
        }

        tracker.sendException(desc);
      }
    });

    // TODO: currently, there's no way in Dart to handle uncaught exceptions
  }
}

class PlatformInfo {
  /**
   * The operating system chrome is running on. One of: "mac", "win", "android",
   * "cros", "linux", "openbsd".
   */
  final String os;

  /**
   * The machine's processor architecture. One of: "arm", "x86-32", "x86-64".
   */
  final String arch;

  /**
   * The native client architecture. This may be different from arch on some
   * platforms. One of: "arm", "x86-32", "x86-64".
   */
  final String naclArch;

  PlatformInfo._(this.os, this.arch, this.naclArch);

  String toString() => "${os}, ${arch}, ${naclArch}";
}

class _SparkSetupParticipant extends LifecycleParticipant {
  Spark spark;

  _SparkSetupParticipant(this.spark);

  Future applicationStarting(Application application) {
    // get platform info
    return chrome.runtime.getPlatformInfo().then((Map m) {
      spark._platformInfo = new PlatformInfo._(m['os'], m['arch'], m['nacl_arch']);
      spark.workspace.restore().then((value) {
        if (spark.workspace.getFiles().length == 0) {
          // No files, just focus the editor.
          spark.aceContainer.focus();
        }
      });
    });
  }

  Future applicationStarted(Application application) {
    if (spark.developerMode) {
      spark._testDriver = new TestDriver(
          all_tests.defineTests, connectToTestListener: true);
    }
  }

  Future applicationClosed(Application application) {
    spark.editorManager.persistState();

    spark.localPrefs.flush();
    spark.syncPrefs.flush();
  }
}

class ThemeManager {
  AceContainer aceContainer;
  preferences.PreferenceStore prefs;
  Element _label;

  ThemeManager(this.aceContainer, this.prefs, this._label) {
    prefs.getValue('aceTheme').then((String value) {
      if (value != null) {
        aceContainer.theme = value;
        _updateName(value);
      } else {
        _updateName(aceContainer.theme);
      }
    });
  }

  void inc(Event e) {
   e.stopPropagation();
    _changeTheme(1);
  }

  void dec(Event e) {
    e.stopPropagation();
    _changeTheme(-1);
  }

  void _changeTheme(int direction) {
    int index = AceContainer.THEMES.indexOf(aceContainer.theme);
    index = (index + direction) % AceContainer.THEMES.length;
    String newTheme = AceContainer.THEMES[index];
    prefs.setValue('aceTheme', newTheme);
    _updateName(newTheme);
    aceContainer.theme = newTheme;
  }

  void _updateName(String name) {
    _label.text = capitalize(name.replaceAll('_', ' '));
  }
}

class KeyBindingManager {
  AceContainer aceContainer;
  preferences.PreferenceStore prefs;
  Element _label;

  KeyBindingManager(this.aceContainer, this.prefs, this._label) {
    prefs.getValue('keyBinding').then((String value) {
      if (value != null) {
        aceContainer.setKeyBinding(value);
      }
      _updateName(value);
    });
  }

  void inc(Event e) {
    e.stopPropagation();
    _changeBinding(1);
  }

  void dec(Event e) {
    e.stopPropagation();
    _changeBinding(-1);
  }

  void _changeBinding(int direction) {
    aceContainer.getKeyBinding().then((String name) {
      int index = math.max(AceContainer.KEY_BINDINGS.indexOf(name), 0);
      index = (index + direction) % AceContainer.KEY_BINDINGS.length;
      String newBinding = AceContainer.KEY_BINDINGS[index];
      prefs.setValue('keyBinding', newBinding);
      _updateName(newBinding);
      aceContainer.setKeyBinding(newBinding);
    });
  }

  void _updateName(String name) {
    _label.text = 'Keys: ' + (name == null ? 'default' : capitalize(name));
  }
}

/**
 * The abstract parent class of Spark related actions.
 */
abstract class SparkAction extends Action {
  Spark spark;

  SparkAction(this.spark, String id, String name) : super(id, name);

  void invoke([Object context]) {
    // Send an action event with the 'main' event category.
    spark.tracker.sendEvent('main', id);

    _invoke(context);
  }

  void _invoke([Object context]);

  /**
   * Returns true if `object` is a list and all items are [Resource].
   */
  bool _isResourceList(Object object) {
    if (object is! List) {
      return false;
    }
    List items = object as List;
    return items.every((r) => r is ws.Resource);
  }

  /**
   * Returns true if `object` is a list with a single item and this item is a
   * [Resource].
   */
  bool _isSingleResource(Object object) {
    if (!_isResourceList(object)) {
      return false;
    }
    List<ws.Resource> resources = object as List<ws.Resource>;
    return resources.length == 1;
  }

  /**
   * Returns true if `object` is a list with a single item and this item is a
   * [Folder].
   */
  bool _isSingleFolder(Object object) {
    if (!_isSingleResource(object)) {
      return false;
    }
    List<ws.Resource> resources = object as List;
    return (object as List).first is ws.Folder;
  }

  /**
   * Returns true if `object` is a list of top-level [Resource].
   */
  bool _isTopLevel(Object object) {
    if (!_isResourceList(object)) {
      return false;
    }
    List<ws.Resource> resources = object as List;
    return resources.every((ws.Resource r) => r.isTopLevel);
  }

  /**
   * Returns true if `object` is a list of File.
   */
  bool _isFileList(Object object) {
    if (!_isResourceList(object)) {
      return false;
    }
    List<ws.Resource> resources = object as List;
    return resources.every((r) => r is ws.File);
  }
}

abstract class SparkActionWithDialog extends SparkAction {
  bootjack.Modal _dialog;

  SparkActionWithDialog(Spark spark,
                        String id,
                        String name,
                        Element dialogElement)
      : super(spark, id, name) {
    dialogElement.querySelector("[primary]").onClick.listen((_) => _commit());
    _dialog = bootjack.Modal.wire(dialogElement);
  }

  void _commit();

  void _triggerOnReturn(Element element) {
    element.onKeyDown.listen((event) {
      if (event.keyCode == KeyCode.ENTER) {
        _commit();
        _dialog.hide();
      }
    });
  }
}

class FileOpenInTabAction extends SparkAction implements ContextAction {
  FileOpenInTabAction(Spark spark) :
      super(spark, "file-open-in-tab", "Open in New Tab");

  void _invoke([List<ws.File> files]) {
    bool forceOpen = files.length > 1;
    files.forEach((ws.File file) {
      spark.selectInEditor(file, forceOpen: true, replaceCurrent: false);
    });
  }

  String get category => 'tab';

  bool appliesTo(Object object) => _isFileList(object);
}

class FileNewAction extends SparkActionWithDialog implements ContextAction {
  InputElement _nameElement;
  ws.Folder folder;

  FileNewAction(Spark spark, Element dialog)
      : super(spark, "file-new", "New File…", dialog) {
    defaultBinding("ctrl-n");
    _nameElement = _dialog.element.querySelector("#fileName");
    _triggerOnReturn(_nameElement);
  }

  void _invoke([List<ws.Folder> folders]) {
    if (folders != null && folders.isNotEmpty) {
      folder = folders.first;
      _nameElement.value = '';
      _dialog.show();
    }
  }

  // called when user validates the dialog
  void _commit() {
    var name = _nameElement.value;
    if (name.isNotEmpty) {
      folder.createNewFile(name).then((file) =>
          spark.selectInEditor(file, forceOpen: true, replaceCurrent: true));
    }
  }

  String get category => 'resource';

  bool appliesTo(Object object) => _isSingleFolder(object);
}

class FileOpenAction extends SparkAction {
  FileOpenAction(Spark spark) : super(spark, "file-open", "Open File…") {
    defaultBinding("ctrl-o");
  }

  void _invoke([Object context]) => spark.openFile();
}

class FileNewAsAction extends SparkAction {
  FileNewAsAction(Spark spark) : super(spark, "file-new-as", "New File…");

  void _invoke([Object context]) => spark.newFileAs();
}


class FileSaveAction extends SparkAction {
  FileSaveAction(Spark spark) : super(spark, "file-save", "Save") {
    defaultBinding("ctrl-s");
  }

  void _invoke([Object context]) => spark.editorManager.saveAll();
}

class FileDeleteAction extends SparkActionWithDialog implements ContextAction {
  List<ws.Resource> _resources;
  // TODO: Add _messageElement.

  FileDeleteAction(Spark spark, Element dialog)
      : super(spark, "file-delete", "Delete", dialog);

  void _invoke([List<ws.Resource> resources]) {
    if (resources == null) {
      var sel = spark._filesController.getSelection();
      if (sel.isNotEmpty) {
        _resources = sel;
        _setMessageAndShow();
      }
    } else {
      _resources = resources;
      _setMessageAndShow();
    }
  }

  void _setMessageAndShow() {
    if (_resources.length == 1) {
      _dialog.element.querySelector("#message").text =
          "Are you sure you want to delete '${_resources.first.name}'?";
    } else {
      _dialog.element.querySelector("#message").text =
          "Are you sure you want to delete ${_resources.length} files?";
    }
<<<<<<< HEAD
    
    _deleteDialog.$element.on('shown.bs.modal', (e) {
      e.target.querySelector("#deleteOkButton").focus();
    });

    
    _deleteDialog.show();
=======
    _dialog.show();
>>>>>>> e2e55da6
  }

  void _commit() {
    _resources.forEach((ws.Resource resource) {
      resource.delete();
    });
    _resources = null;
  }

  String get category => 'resource-delete';

  bool appliesTo(Object object) => _isResourceList(object);
}

class FileRenameAction extends SparkActionWithDialog implements ContextAction {
  ws.Resource resource;
  InputElement _nameElement;

  FileRenameAction(Spark spark, Element dialog)
      : super(spark, "file-rename", "Rename…", dialog) {
    _nameElement = _dialog.element.querySelector("#fileName");
    _triggerOnReturn(_nameElement);
  }

  void _invoke([List<ws.Resource> resources]) {
   if (resources != null && resources.isNotEmpty) {
     resource = resources.first;
     _nameElement.value = resource.name;
     _dialog.show();
   }
  }

  void _commit() {
    if (_nameElement.value.isNotEmpty) {
      spark._closeOpenEditor(resource);
      resource.rename(_nameElement.value);
    }
  }

  String get category => 'resource';

  bool appliesTo(Object object) => _isSingleResource(object) && !_isTopLevel(object);
}

class FileCloseAction extends SparkAction implements ContextAction {
  FileCloseAction(Spark spark) : super(spark, "file-close", "Close");

  void _invoke([List<ws.Resource> resources]) {
    if (resources == null) {
      resources = spark._getSelection();
    }

    for (ws.Resource resource in resources) {
      spark._closeOpenEditor(resource);
      resource.workspace.unlink(resource);
    }

    spark.workspace.save();
  }

  String get category => 'resource';

  bool appliesTo(Object object) => _isTopLevel(object);
}

class FileExitAction extends SparkAction {
  FileExitAction(Spark spark) : super(spark, "file-exit", "Quit") {
    macBinding("ctrl-q");
    winBinding("ctrl-shift-f4");
  }

  void _invoke([Object context]) {
    spark.close().then((_) {
      chrome.app.window.current().close();
    });
  }
}

class FolderOpenAction extends SparkAction {
  FolderOpenAction(Spark spark) : super(spark, "folder-open", "Open Folder…");

  void _invoke([Object context]) => spark.openFolder();
}

class GitCloneAction extends SparkActionWithDialog {
  InputElement _projectNameElement;
  InputElement _repoUrlElement;

  GitCloneAction(Spark spark, Element dialog)
      : super(spark, "git-clone", "Git Clone…", dialog) {
    _projectNameElement = _dialog.element.querySelector("#gitProjectName");
    _repoUrlElement = _dialog.element.querySelector("#gitRepoUrl");
    _triggerOnReturn(_repoUrlElement);
  }

  void _invoke([Object context]) {
    _dialog.show();
  }

  void _commit() {
    // TODO(grv): add verify checks.
    _gitClone(_projectNameElement.value, _repoUrlElement.value, spark);
  }

  void _gitClone(String projectName, String url, Spark spark) {
    getGitTestFileSystem().then((chrome_files.CrFileSystem fs) {
      fs.root.createDirectory(projectName).then((chrome.DirectoryEntry dir) {
        GitOptions options = new GitOptions();
        options.root = dir;
        options.repoUrl = url;
        options.depth = 1;
        options.store = new ObjectStore(dir);
        Clone clone = new Clone(options);
        options.store.init().then((_) {
          clone.clone().then((_) {
            spark.workspace.link(dir).then((folder) {
              spark._filesController.selectLastFile();
              spark.workspace.save();
            });
          });
        });
      });
    });
  }
}

class AboutSparkAction extends SparkActionWithDialog {
  bool _initialized = false;

  AboutSparkAction(Spark spark, Element dialog)
      : super(spark, "help-about", "About Spark", dialog);

  void _invoke([Object context]) {
    if (!_initialized) {
      var checkbox = _dialog.element.querySelector('#analyticsCheck');
      checkbox.checked =
          spark.tracker.service.getConfig().isTrackingPermitted();
      checkbox.onChange.listen((e) {
        spark.tracker.service.getConfig()
            .setTrackingPermitted(checkbox.checked);
      });

      _dialog.element.querySelector('#aboutVersion').text = spark.appVersion;

      _initialized = true;
    }

    _dialog.show();
  }

  void _commit() {
    // Nothing to do for this dialog.
  }
}

class RunTestsAction extends SparkAction {
  RunTestsAction(Spark spark) : super(spark, "run-tests", "Run Tests");

  _invoke([Object context]) => spark._testDriver.runTests();
}<|MERGE_RESOLUTION|>--- conflicted
+++ resolved
@@ -743,7 +743,6 @@
       _dialog.element.querySelector("#message").text =
           "Are you sure you want to delete ${_resources.length} files?";
     }
-<<<<<<< HEAD
     
     _deleteDialog.$element.on('shown.bs.modal', (e) {
       e.target.querySelector("#deleteOkButton").focus();
@@ -751,9 +750,6 @@
 
     
     _deleteDialog.show();
-=======
-    _dialog.show();
->>>>>>> e2e55da6
   }
 
   void _commit() {
