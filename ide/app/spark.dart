--- conflicted
+++ resolved
@@ -367,54 +367,22 @@
     actionManager.registerAction(new FolderOpenAction(this));
     actionManager.registerAction(new FileSaveAction(this));
     actionManager.registerAction(new FileRenameAction(this, getDialogElement('#renameDialog')));
+    actionManager.registerAction(new ApplicationRunAction(this));
     actionManager.registerAction(new GitCloneAction(this, getDialogElement("#gitCloneDialog")));
     actionManager.registerAction(new GitBranchAction(this, getDialogElement("#gitBranchDialog")));
     actionManager.registerAction(new GitCheckoutAction(this, getDialogElement("#gitCheckoutDialog")));
     actionManager.registerAction(new GitCommitAction(this, getDialogElement("#gitCommitDialog")));
     actionManager.registerAction(new RunTestsAction(this));
     actionManager.registerAction(new AboutSparkAction(this, getDialogElement('#aboutDialog')));
+    actionManager.registerAction(new ResourceCloseAction(this));
     actionManager.registerAction(new FileDeleteAction(this, getDialogElement('#deleteDialog')));
     actionManager.registerAction(new FileExitAction(this));
-    actionManager.registerAction(new ResourceCloseAction(this));
-<<<<<<< HEAD
-=======
-    actionManager.registerAction(new FolderOpenAction(this));
-    actionManager.registerAction(new FolderNewAction(
-        this, getDialogElement('#folderNewDialog')));
-    actionManager.registerAction(new FileNewAction(
-        this, getDialogElement('#fileNewDialog')));
-    actionManager.registerAction(new FileRenameAction(
-        this, getDialogElement('#renameDialog')));
-    actionManager.registerAction(new FileDeleteAction(
-        this, getDialogElement('#deleteDialog')));
-    actionManager.registerAction(new GitCloneAction(
-        this, getDialogElement("#gitCloneDialog")));
-    actionManager.registerAction(new GitCommitAction(
-        this, getDialogElement("#gitCommitDialog")));
-    actionManager.registerAction(new GitBranchAction(
-        this, getDialogElement("#gitBranchDialog")));
-    actionManager.registerAction(new GitCheckoutAction(
-        this, getDialogElement("#gitCheckoutDialog")));
-    actionManager.registerAction(new RunTestsAction(this));
-    actionManager.registerAction(new AboutSparkAction(
-        this, getDialogElement('#aboutDialog')));
-    actionManager.registerAction(new ApplicationRunAction(this));
->>>>>>> 0b145355
 
     actionManager.registerKeyListener();
   }
 
   void initToolbar() {
-<<<<<<< HEAD
-    getUIElement("#openFile").onClick.listen(
-        (_) => actionManager.getAction('file-open').invoke());
-    getUIElement("#newFile").onClick.listen(
-        (_) => actionManager.getAction('file-new-as').invoke());
-    getUIElement("#gitClone").onClick.listen(
-        (_) => actionManager.getAction('git-clone').invoke());
-=======
-
->>>>>>> 0b145355
+
   }
 
   void buildMenu() {
