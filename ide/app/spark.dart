// Copyright (c) 2013, Google Inc. Please see the AUTHORS file for details.
// All rights reserved. Use of this source code is governed by a BSD-style
// license that can be found in the LICENSE file.

library spark;

import 'dart:async';
import 'dart:convert' show JSON;
import 'dart:html' hide File;

import 'package:bootjack/bootjack.dart' as bootjack;
import 'package:chrome/chrome_app.dart' as chrome;
import 'package:logging/logging.dart';
import 'package:path/path.dart' as path;

// BUG(ussuri): https://github.com/dart-lang/spark/issues/500
import 'packages/spark_widgets/spark_status/spark_status.dart';

import 'lib/ace.dart';
import 'lib/actions.dart';
import 'lib/analytics.dart' as analytics;
import 'lib/app.dart';
import 'lib/apps/app_utils.dart';
import 'lib/builder.dart';
import 'lib/dart/dart_builder.dart';
import 'lib/editors.dart';
import 'lib/editor_area.dart';
import 'lib/event_bus.dart';
import 'lib/harness_push.dart';
import 'lib/jobs.dart';
import 'lib/launch.dart';
import 'lib/preferences.dart' as preferences;
import 'lib/project_builder.dart';
import 'lib/pub.dart';
import 'lib/scm.dart';
import 'lib/tests.dart';
import 'lib/utils.dart';
import 'lib/services.dart';
import 'lib/ui/files_controller.dart';
import 'lib/ui/files_controller_delegate.dart';
import 'lib/ui/polymer/commit_message_view/commit_message_view.dart';
import 'lib/ui/widgets/splitview.dart';
import 'lib/utils.dart' as utils;
import 'lib/workspace.dart' as ws;
import 'lib/workspace_utils.dart' as ws_utils;
import 'lib/webstore_client.dart';
import 'test/all.dart' as all_tests;

import 'spark_model.dart';

analytics.Tracker _analyticsTracker = new analytics.NullTracker();

/**
 * Returns true if app.json contains a test-mode entry set to true. If app.json
 * does not exit, it returns true.
 */
Future<bool> isTestMode() {
  final String url = chrome.runtime.getURL('app.json');
  return HttpRequest.getString(url).then((String contents) {
    bool result = true;
    try {
      Map info = JSON.decode(contents);
      result = info['test-mode'];
    } catch (exception, stackTrace) {
      // If JSON is invalid, assume test mode.
      result = true;
    }
    return result;
  }).catchError((e) {
    return true;
  });
}

/**
 * Create a [Zone] that logs uncaught exceptions.
 */
Zone createSparkZone() {
  var errorHandler = (self, parent, zone, error, stackTrace) {
    _handleUncaughtException(error, stackTrace);
  };
  var specification = new ZoneSpecification(handleUncaughtError: errorHandler);
  return Zone.current.fork(specification: specification);
}

class Spark extends SparkModel implements FilesControllerDelegate,
    AceManagerDelegate, Notifier {
  /// The Google Analytics app ID for Spark.
  static final _ANALYTICS_ID = 'UA-45578231-1';

  final bool developerMode;

  Services services;
  final JobManager jobManager = new JobManager();
  SparkStatus statusComponent;

  AceManager _aceManager;
  ThemeManager _aceThemeManager;
  KeyBindingManager _aceKeysManager;
  ws.Workspace _workspace;
  ScmManager scmManager;
  EditorManager _editorManager;
  EditorArea _editorArea;
  LaunchManager _launchManager;
  PubManager _pubManager;

  final EventBus eventBus = new EventBus();

  ActionManager _actionManager;

  SplitView _splitView;
  FilesController _filesController;
  PlatformInfo _platformInfo;
  TestDriver _testDriver;
  ProjectLocationManager projectLocationManager;

  // Extensions of files that will be shown as text.
  Set<String> _textFileExtensions = new Set.from(
      ['.cmake', '.gitignore', '.lock', '.prefs', '.txt']);

  Spark(this.developerMode) {
    document.title = appName;

    initAnalytics();

    addParticipant(new _SparkSetupParticipant(this));

    // This event is not fired when closing the current window. We listen for it
    // in the vain hope that we will get the event, and we'll be able to clean
    // up after ourselves slightly better.
    chrome.app.window.current().onClosed.listen((_) {
      close();
    });

    initWorkspace();
    initServices();
    initScmManager();

    createEditorComponents();
    initEditorArea();
    initEditorManager();

    initFilesController();

    initLookAndFeel();

    createActions();
    initToolbar();
    buildMenu();

    initSplitView();
    initSaveStatusListener();

    initPubManager();
    initLaunchManager();

    window.onFocus.listen((Event e) {
      // When the user switch to an other application, he might change the
      // content of the workspace from other applications. For that reason, when
      // the user switch back to Spark, we want to check whether the content of
      // the workspace changed.

      // TODO(dvh): Disabled because of performance issue. Still need some
      // tweaking before enabling it by default.
      //workspace.refresh();
    });

    // Add a Dart builder.
    addBuilder(new DartBuilder(this.services));
  }

  initServices() {
    services = new Services(this.workspace);
  }

  //
  // SparkModel interface:
  //

  AceManager get aceManager => _aceManager;
  ThemeManager get aceThemeManager => _aceThemeManager;
  KeyBindingManager get aceKeysManager => _aceKeysManager;
  ws.Workspace get workspace => _workspace;
  EditorManager get editorManager => _editorManager;
  EditorArea get editorArea => _editorArea;
  LaunchManager get launchManager => _launchManager;
  PubManager get pubManager => _pubManager;

  preferences.PreferenceStore get localPrefs => preferences.localStore;
  preferences.PreferenceStore get syncPrefs => preferences.syncStore;

  ActionManager get actionManager => _actionManager;

  //
  // - End SparkModel interface.
  //

  String get appName => utils.i18n('app_name');

  String get appVersion => chrome.runtime.getManifest()['version'];

  PlatformInfo get platformInfo => _platformInfo;

  /**
   * Get the currently selected [Resource].
   */
  ws.Resource get currentResource => focusManager.currentResource;

  /**
   * Get the [File] currently being edited.
   */
  ws.File get currentEditedFile => focusManager.currentEditedFile;

  /**
   * Get the currently selected [Project].
   */
  ws.Project get currentProject => focusManager.currentProject;

  // TODO(ussuri): The below two methods are a temporary means to make Spark
  // reusable in SparkPolymer. Once the switch to Polymer is complete, they
  // will go away.

  /**
   * Should extract a UI Element from the underlying DOM. This method
   * is overwritten in SparkPolymer, which encapsulates the UI in a top-level
   * Polymer widget, rather than the top-level document's DOM.
   */
  Element getUIElement(String selectors) =>
      document.querySelector(selectors);

  /**
   * Should extract a dialog Element from the underlying UI's DOM. This is
   * different from [getUIElement] in that it's not currently overridden in
   * SparkPolymer.
   */
  Element getDialogElement(String selectors) =>
      document.querySelector(selectors);

  SparkDialog createDialog(Element dialogElement) =>
      new SparkBootjackDialog(dialogElement);

  //
  // Parts of ctor:
  //

  void initAnalytics() {
    // Init the analytics tracker and send a page view for the main page.
    analytics.getService('Spark').then((service) {
      _analyticsTracker = service.getTracker(_ANALYTICS_ID);
      _analyticsTracker.sendAppView('main');
    });

    // Track logged exceptions.
    Logger.root.onRecord.listen((LogRecord r) {
      if (!developerMode && r.level <= Level.INFO) return;

      print(r.toString() + (r.error != null ? ', ${r.error}' : ''));

      if (r.level >= Level.SEVERE) {
        _handleUncaughtException(r.error, r.stackTrace);
      }
    });
  }

  void initWorkspace() {
    _workspace = new ws.Workspace(localPrefs);
    _workspace.createBuilderManager(jobManager);
  }

  void initScmManager() {
    scmManager = new ScmManager(_workspace);
  }

  void initLaunchManager() {
    _launchManager = new LaunchManager(_workspace, services, pubManager);
  }

  void initPubManager() {
    _pubManager = new PubManager(workspace);
  }

  void createEditorComponents() {
    _aceManager = new AceManager(new DivElement(), this);
    _aceThemeManager = new ThemeManager(
        aceManager, syncPrefs, getUIElement('#changeTheme .settings-label'));
    _aceKeysManager = new KeyBindingManager(
        aceManager, syncPrefs, getUIElement('#changeKeys .settings-label'));
    _editorManager = new EditorManager(
        workspace, aceManager, localPrefs, eventBus);
    _editorManager.onNewFileOpened.listen((_) {
      _workspace.checkResource(_editorManager.currentFile);
    });
    _editorArea = new EditorArea(querySelector('#editorArea'), editorManager,
        _workspace, allowsLabelBar: true);

    syncPrefs.getValue('textFileExtensions').then((String value) {
      if (value != null) {
        _textFileExtensions.addAll(JSON.decode(value));
      }
    });
  }

  void initEditorManager() {
    editorManager.loaded.then((_) {
      List<ws.Resource> files = editorManager.files.toList();
      editorManager.files.forEach((file) {
        editorArea.selectFile(file, forceOpen: true, switchesTab: false);
      });
      localPrefs.getValue('lastFileSelection').then((String fileUuid) {
        if (editorArea.tabs.isEmpty) return;
        if (fileUuid == null) {
          editorArea.tabs[0].select();
          return;
        }
        ws.Resource resource = workspace.restoreResource(fileUuid);
        if (resource == null) {
          editorArea.tabs[0].select();
          return;
        }
        _selectFile(resource);
      });
    });
  }

  void initEditorArea() {
    editorArea.onSelected.listen((EditorTab tab) {
      // We don't change the selection when the file was already selected
      // otherwise, it would break multi-selection (#260).
      if (!_filesController.isFileSelected(tab.file)) {
        _filesController.selectFile(tab.file);
      }
      localPrefs.setValue('lastFileSelection', tab.file.uuid);
      focusManager.setEditedFile(tab.file);
    });
  }

  void initFilesController() {
    _filesController = new FilesController(
        workspace, scmManager, this, querySelector('#fileViewArea'));
    _filesController.onSelectionChange.listen((resource) {
      focusManager.setCurrentResource(resource);
    });
  }

  void initLookAndFeel() {
    // Init the Bootjack library (a wrapper around Bootstrap).
    bootjack.Bootjack.useDefault();
  }

  void initSplitView() {
    _splitView = new SplitView(getUIElement('#splitview'));
    _splitView.onResized.listen((_) {
      aceManager.resize();
      syncPrefs.setValue('splitViewPosition', _splitView.position.toString());
    });
    syncPrefs.getValue('splitViewPosition').then((String position) {
      if (position != null) {
        int value = int.parse(position, onError: (_) => 0);
        if (value != 0) {
          _splitView.position = value;
        }
      }
    });
  }

  void initSaveStatusListener() {
    // Overridden in spark_polymer.dart.
  }

  void createActions() {
    _actionManager = new ActionManager();

    actionManager.registerAction(new NextMarkerAction(this));
    actionManager.registerAction(new PrevMarkerAction(this));
    actionManager.registerAction(new FileOpenAction(this));
    actionManager.registerAction(new FileNewAction(this, getDialogElement('#fileNewDialog')));
    actionManager.registerAction(new FolderNewAction(this, getDialogElement('#folderNewDialog')));
    actionManager.registerAction(new FolderOpenAction(this));
    actionManager.registerAction(new NewProjectAction(this, getDialogElement('#newProjectDialog')));
    actionManager.registerAction(new FileOpenInTabAction(this));
    actionManager.registerAction(new FileSaveAction(this));
    actionManager.registerAction(new ApplicationRunAction(this));
    actionManager.registerAction(new PubGetAction(this));
    actionManager.registerAction(new ApplicationPushAction(this, getDialogElement('#pushDialog')));
    actionManager.registerAction(new GitCloneAction(this, getDialogElement("#gitCloneDialog")));
    actionManager.registerAction(new GitPullAction(this));
    actionManager.registerAction(new GitBranchAction(this, getDialogElement("#gitBranchDialog")));
    actionManager.registerAction(new GitCheckoutAction(this, getDialogElement("#gitCheckoutDialog")));
    actionManager.registerAction(new GitResolveConflictsAction(this));
    actionManager.registerAction(new GitCommitAction(this, getDialogElement("#gitCommitDialog")));
    actionManager.registerAction(new GitRevertChangesAction(this));
    actionManager.registerAction(new GitPushAction(this, getDialogElement("#gitPushDialog")));
    actionManager.registerAction(new RunTestsAction(this));
    actionManager.registerAction(new SettingsAction(this, getDialogElement('#settingsDialog')));
    actionManager.registerAction(new AboutSparkAction(this, getDialogElement('#aboutDialog')));
    actionManager.registerAction(new FileRenameAction(this, getDialogElement('#renameDialog')));
    actionManager.registerAction(new ResourceRefreshAction(this));
    // The top-level 'Close' action is removed for now: #1037.
    //actionManager.registerAction(new ResourceCloseAction(this));
    actionManager.registerAction(new PropertiesAction(this, getDialogElement("#propertiesDialog")));
    actionManager.registerAction(new FileDeleteAction(this));
    actionManager.registerAction(new TabCloseAction(this));
    actionManager.registerAction(new TabPreviousAction(this));
    actionManager.registerAction(new TabNextAction(this));
    actionManager.registerAction(new SpecificTabAction(this));
    actionManager.registerAction(new TabLastAction(this));
    actionManager.registerAction(new FileExitAction(this));
    actionManager.registerAction(new WebStorePublishAction(this, getDialogElement('#webStorePublishDialog')));
    actionManager.registerAction(new SearchAction(this));
    actionManager.registerAction(new FormatAction(this));
    actionManager.registerAction(new FocusMainMenuAction(this));
    actionManager.registerAction(new ImportFileAction(this));
    actionManager.registerAction(new ImportFolderAction(this));

    actionManager.registerKeyListener();
  }

  void initToolbar() {

  }

  void buildMenu() {

  }

  //
  // - End parts of ctor.
  //

  void addBuilder(Builder builder) {
    workspace.builderManager.builders.add(builder);
  }

  Future openFile() {
    chrome.ChooseEntryOptions options = new chrome.ChooseEntryOptions(
        type: chrome.ChooseEntryType.OPEN_WRITABLE_FILE);
    return chrome.fileSystem.chooseEntry(options).then((chrome.ChooseEntryResult res) {
      chrome.ChromeFileEntry entry = res.entry;

      if (entry != null) {
        workspace.link(new ws.FileRoot(entry)).then((ws.Resource file) {
          _selectFile(file);
          _aceManager.focus();
          workspace.save();
        });
      }
    });
  }

  Future openFolder() {
    return _selectFolder().then((chrome.DirectoryEntry entry) {
      if (entry != null) {
        _OpenFolderJob job = new _OpenFolderJob(entry, this);
        jobManager.schedule(job);
      }
    });
  }

  void showSuccessMessage(String message) {
    statusComponent.temporaryMessage = message;
  }

  SparkDialog _errorDialog;

  void showMessage(String title, String message) {
    showErrorMessage(title, message);
  }

    // Implemented in a sub-class.
  void unveil() { }

  /**
   * Show a model error dialog.
   */
  void showErrorMessage(String title, String message) {
    if (_errorDialog == null) {
      _errorDialog = createDialog(getDialogElement('#errorDialog'));
      _errorDialog.element.querySelector("[primary]").onClick.listen(_hideBackdropOnClick);
    }

    _errorDialog.element.querySelector('#errorTitle').text = title;
    _errorDialog.element.querySelector('#errorMessage').text = message;

    _errorDialog.show();
  }

  void _hideBackdropOnClick(MouseEvent event) {
    querySelector("#modalBackdrop").style.display = "none";
  }

  SparkDialog _publishedAppDialog;

  void showPublishedAppDialog(String appID) {
    if (_publishedAppDialog == null) {
      _publishedAppDialog = createDialog(getDialogElement('#webStorePublishedDialog'));
      _publishedAppDialog.element.querySelector("[primary]").onClick.listen(_hideBackdropOnClick);
      _publishedAppDialog.element.querySelector("#webStorePublishedAction").onClick.listen((MouseEvent event) {
        window.open('https://chrome.google.com/webstore/detail/${appID}',
            '_blank');
        _hideBackdropOnClick(event);
      });
    }
    _publishedAppDialog.show();
  }

  SparkDialog _uploadedAppDialog;

  void showUploadedAppDialog(String appID) {
    if (_uploadedAppDialog == null) {
      _uploadedAppDialog = createDialog(getDialogElement('#webStoreUploadedDialog'));
      _uploadedAppDialog.element.querySelector("[primary]").onClick.listen(_hideBackdropOnClick);
      _uploadedAppDialog.element.querySelector("#webStoreUploadedAction").onClick.listen((MouseEvent event) {
        window.open('https://chrome.google.com/webstore/developer/edit/${appID}',
            '_blank');
        _hideBackdropOnClick(event);
      });
    }
    _uploadedAppDialog.show();
  }

  SparkDialog _okCancelDialog;
  Completer<bool> _okCancelCompleter;

  Future<bool> askUserOkCancel(String message, {String okButtonLabel: 'OK'}) {
    if (_okCancelDialog == null) {
      _okCancelDialog = createDialog(getDialogElement('#okCancelDialog'));
      _okCancelDialog.element.querySelector('#okText').onClick.listen((_) {
        if (_okCancelCompleter != null) {
          _okCancelCompleter.complete(true);
          _okCancelCompleter = null;
        }
      });
      _okCancelDialog.element.on['opened'].listen((event) {
        if (event.detail == false) {
          if (_okCancelCompleter != null) {
            _okCancelCompleter.complete(false);
            _okCancelCompleter = null;
          }
        }
      });
    }

    _okCancelDialog.element.querySelector('#okCancelMessage').text = message;
    _okCancelDialog.element.querySelector('#okText').text = okButtonLabel;

    _okCancelCompleter = new Completer();
    _okCancelDialog.show();
    return _okCancelCompleter.future;
  }

  void onSplitViewUpdate(int position) { }

  void setGitSettingsResetDoneVisible(bool enabled) {
    getUIElement('#gitResetSettingsDone').hidden = !enabled;
  }

  List<ws.Resource> _getSelection() => _filesController.getSelection();

  ws.Folder _getFolder([List<ws.Resource> resources]) {
    if (resources != null && resources.isNotEmpty) {
      if (resources.first.isFile) {
        return resources.first.parent;
      } else {
        return resources.first;
      }
    } else {
      if (focusManager.currentResource != null) {
        ws.Resource resource = focusManager.currentResource;
        if (resource.isFile) {
          if (resource.project != null) {
            return resource.parent;
          }
        } else {
          return resource;
        }
      }
    }
    return null;
  }

  void _closeOpenEditor(ws.Resource resource) {
    if (resource is ws.File &&  editorManager.isFileOpened(resource)) {
      editorArea.closeFile(resource);
    }
  }

  /**
   * Refreshes the file name on an opened editor tab.
   */
  void _renameOpenEditor(ws.Resource renamedResource) {
    if (renamedResource is ws.File && editorManager.isFileOpened(renamedResource)) {
      editorArea.renameFile(renamedResource);
    }
  }

  void _selectFile(ws.Resource file) {
    editorArea.selectFile(file,
        forceOpen: true, switchesTab: true, forceFocus: true);
  }

  //
  // Implementation of FilesControllerDelegate interface:
  //

  void selectInEditor(ws.File file,
                      {bool forceOpen: false,
                       bool replaceCurrent: true,
                       bool switchesTab: true}) {
    if (forceOpen || editorManager.isFileOpened(file)) {
      editorArea.selectFile(file,
          forceOpen: forceOpen,
          replaceCurrent: replaceCurrent,
          switchesTab: switchesTab);
    }
  }

  Element getContextMenuContainer() => querySelector('#file-item-context-menu');

  List<ContextAction> getActionsFor(List<ws.Resource> resources) =>
      actionManager.getContextActions(resources);

  //
  // - End implementation of FilesControllerDelegate interface.
  //

  //
  // Implementation of AceManagerDelegate interface:
  //

  void setShowFileAsText(String filename, bool enabled) {
    String extension = path.extension(filename);
    if (extension.isEmpty) extension = filename;

    if (enabled) {
      _textFileExtensions.add(extension);
    } else {
      _textFileExtensions.remove(extension);
    }

    syncPrefs.setValue('textFileExtensions',
        JSON.encode(_textFileExtensions.toList()));
  }

  bool canShowFileAsText(String filename) {
    String extension = path.extension(filename);
    if (extension.isEmpty) extension = filename;

    return _aceManager.isFileExtensionEditable(extension) ||
        _textFileExtensions.contains(extension);
  }
  //
  // - End implementation of AceManagerDelegate interface.
  //
}

class PlatformInfo {
  /**
   * The operating system chrome is running on. One of: "mac", "win", "android",
   * "cros", "linux", "openbsd".
   */
  final String os;

  /**
   * The machine's processor architecture. One of: "arm", "x86-32", "x86-64".
   */
  final String arch;

  /**
   * The native client architecture. This may be different from arch on some
   * platforms. One of: "arm", "x86-32", "x86-64".
   */
  final String naclArch;

  PlatformInfo._(this.os, this.arch, this.naclArch);

  PlatformInfo.fromMap(Map m) : this._(m['os'], m['arch'], m['nacl_arch']);

  String toString() => "${os}, ${arch}, ${naclArch}";

  bool get isCros => os == 'cros';
}

/**
 * Used to manage the default location to create new projects.
 *
 * This class also abstracts a bit other the differences between Chrome OS and
 * Windows/Mac/linux.
 */
class ProjectLocationManager {
  preferences.PreferenceStore _prefs;
  LocationResult _projectLocation;

  /**
   * Create a ProjectLocationManager asynchronously, restoring the default
   * project location from the given preferences.
   */
  static Future<ProjectLocationManager> restoreManager(preferences.PreferenceStore prefs) {
    return prefs.getValue('projectFolder').then((String folderToken) {
      if (folderToken == null) {
        return new ProjectLocationManager._(prefs);
      }

      return chrome.fileSystem.restoreEntry(folderToken).then((chrome.Entry entry) {
        return new ProjectLocationManager._(prefs, new LocationResult(entry, entry, false));
      }).catchError((e) {
        return new ProjectLocationManager._(prefs);
      });
    });
  }

  ProjectLocationManager._(this._prefs, [this._projectLocation]);

  /**
   * Returns the default location to create new projects in. For Chrome OS, this
   * will be the sync filesystem. This method can return `null` if the user
   * cancels the folder selection dialog.
   */
  Future<LocationResult> getProjectLocation() {
    if (_projectLocation != null) {
      // Check if the saved location exists. If so, return it. Otherwise, get a
      // new location.
      return _projectLocation.exists().then((bool value) {
        if (value) {
          return _projectLocation;
        } else {
          _projectLocation = null;
          return getProjectLocation();
        }
      });
    }

    // On Chrome OS, use the sync filesystem.
    if (_isCros()) {
      return chrome.syncFileSystem.requestFileSystem().then((fs) {
        var entry = fs.root;
        return new LocationResult(entry, entry, true);
      });
    }

    // Display a dialog asking the user to choose a default project folder.
    // TODO: We need to provide an explaination to the user about what this
    // folder is for.
    return _selectFolder(suggestedName: 'projects').then((entry) {
      if (entry == null) {
        return null;
      }

      _projectLocation = new LocationResult(entry, entry, false);
      _prefs.setValue('projectFolder', chrome.fileSystem.retainEntry(entry));
      return _projectLocation;
    });
  }

  /**
   * This will create a new folder in default project location. It will attempt
   * to use the given [defaultName], but will disambiguate it if necessary. For
   * example, if `defaultName` already exists, the created folder might be named
   * something like `defaultName-1` instead.
   */
  Future<LocationResult> createNewFolder(String defaultName) {
    return getProjectLocation().then((LocationResult root) {
      return _create(root, defaultName, 1);
    });
  }

  Future<LocationResult> _create(
      LocationResult location, String baseName, int count) {
    String name = count == 1 ? baseName : '${baseName}-${count}';

    return location.parent.createDirectory(name, exclusive: true).then((dir) {
      return new LocationResult(location.parent, dir, location.isSync);
    }).catchError((_) {
      if (count > 50) {
        return null;
      } else {
        return _create(location, baseName, count + 1);
      }
    });
  }
}

class LocationResult {
  /**
   * The parent Entry. This can be useful for persistng the info across
   * sessions.
   */
  final chrome.DirectoryEntry parent;

  /**
   * The created location.
   */
  final chrome.DirectoryEntry entry;

  /**
   * Whether the entry was created in the sync filesystem.
   */
  final bool isSync;

  LocationResult(this.parent, this.entry, this.isSync);

  /**
   * The name of the created entry.
   */
  String get name => entry.name;

  Future<bool> exists() {
    if (isSync) return new Future.value(true);

    return entry.getMetadata().then((_) {
      return true;
    }).catchError((e) {
      return false;
    });
  }
}

class _SparkSetupParticipant extends LifecycleParticipant {
  Spark spark;

  _SparkSetupParticipant(this.spark);

  Future applicationStarting(Application application) {
    // get platform info
    return chrome.runtime.getPlatformInfo().then((Map m) {
      spark._platformInfo = new PlatformInfo.fromMap(m);
      return spark.workspace.restore().then((value) {
        if (spark.workspace.getFiles().length == 0) {
          // No files, just focus the editor.
          spark.aceManager.focus();
        }
      });
    }).then((_) {
      return ProjectLocationManager.restoreManager(spark.localPrefs).then((manager) {
        spark.projectLocationManager = manager;
      });
    }).whenComplete(() => spark.unveil());
  }

  Future applicationStarted(Application application) {
    if (spark.developerMode) {
      spark._testDriver = new TestDriver(
          all_tests.defineTests, spark.jobManager, connectToTestListener: true);
    }
    return new Future.value();
  }

  Future applicationClosed(Application application) {
    spark.editorManager.persistState();
    spark.launchManager.dispose();
    spark.localPrefs.flush();
    spark.syncPrefs.flush();
    return new Future.value();
  }
}

/**
 * Allows a user to select a folder on disk. Returns the selected folder
 * entry. Returns `null` in case the user cancels the action.
 */
Future<chrome.DirectoryEntry> _selectFolder({String suggestedName}) {
  Completer completer = new Completer();
  chrome.ChooseEntryOptions options = new chrome.ChooseEntryOptions(
      type: chrome.ChooseEntryType.OPEN_DIRECTORY);
  if (suggestedName != null) options.suggestedName = suggestedName;
  chrome.fileSystem.chooseEntry(options).then((chrome.ChooseEntryResult res) {
    completer.complete(res.entry);
  }).catchError((e) => completer.complete(null));
  return completer.future;
}

bool _isCros() {
  return (SparkModel.instance as Spark).platformInfo.isCros;
}

/**
 * The abstract parent class of Spark related actions.
 */
abstract class SparkAction extends Action {
  Spark spark;

  SparkAction(this.spark, String id, String name) : super(id, name);

  void invoke([Object context]) {
    // Send an action event with the 'main' event category.
    _analyticsTracker.sendEvent('main', id);

    _invoke(context);
  }

  void _invoke([Object context]);

  /**
   * Returns true if `object` is a list and all items are [Resource].
   */
  bool _isResourceList(Object object) {
    if (object is! List) {
      return false;
    }
    List items = object as List;
    return items.every((r) => r is ws.Resource);
  }

  /**
   * Returns true if `object` is a list with a single item and this item is a
   * [Resource].
   */
  bool _isSingleResource(Object object) {
    if (!_isResourceList(object)) {
      return false;
    }
    List<ws.Resource> resources = object as List<ws.Resource>;
    return resources.length == 1;
  }

  /**
   * Returns true if `object` is a list with a single item and this item is a
   * [Project].
   */
  bool _isProject(object) {
    if (!_isResourceList(object)) {
      return false;
    }
    return object.length == 1 && object.first is ws.Project;
  }

  /**
   * Returns true if `context` is a list with a single item, the item is a
   * [Project], and that project is under SCM.
   */
  bool _isScmProject(context) =>
      _isProject(context) && isUnderScm(context.first);

  /**
   * Returns true if `context` is a list with of items, all in the same project,
   * and that project is under SCM.
   */
  bool _isUnderScmProject(context) {
    if (context is! List) return false;
    if (context.isEmpty) return false;

    ws.Project project = context.first.project;

    if (!isUnderScm(project)) return false;

    for (var resource in context) {
      var resProject = resource.project;
      if (resProject == null || resProject != project) {
        return false;
      }
    }

    return true;
  }

  /**
   * Returns true if `object` is a list with a single item and this item is a
   * [Folder].
   */
  bool _isSingleFolder(Object object) {
    if (!_isSingleResource(object)) {
      return false;
    }
    List<ws.Resource> resources = object as List;
    return (object as List).first is ws.Folder;
  }

  /**
   * Returns true if `object` is a list of top-level [Resource].
   */
  bool _isTopLevel(Object object) {
    if (!_isResourceList(object)) {
      return false;
    }
    List<ws.Resource> resources = object as List;
    return resources.every((ws.Resource r) => r.isTopLevel);
  }

  /**
   * Returns true if `object` is a top-level [File].
   */
  bool _isTopLevelFile(Object object) {
    if (!_isResourceList(object)) {
      return false;
    }
    List<ws.Resource> resources = object as List;
    return resources.first.project == null;
  }

  /**
   * Returns true if `object` is a list of File.
   */
  bool _isFileList(Object object) {
    if (!_isResourceList(object)) {
      return false;
    }
    List<ws.Resource> resources = object as List;
    return resources.every((r) => r is ws.File);
  }
}

abstract class SparkDialog {
  void show();
  void hide();
  Element get element;
}

class SparkBootjackDialog implements SparkDialog {
  bootjack.Modal _dialog;

  SparkBootjackDialog(Element dialogElement) {
    _dialog = bootjack.Modal.wire(dialogElement);

    _dialog.$element.on('shown.bs.modal', (event) {
      final Element dialog = event.target;
      Element elementToFocus = dialog.querySelector('[focused]');

      if (elementToFocus != null) {
        elementToFocus.focus();
      }
    });
  }

  @override
  void show() => _dialog.show();

  @override
  void hide() => _dialog.hide();

  @override
  Element get element => _dialog.element;
}

abstract class SparkActionWithDialog extends SparkAction {
  SparkDialog _dialog;

  SparkActionWithDialog(Spark spark,
                        String id,
                        String name,
                        Element dialogElement)
      : super(spark, id, name) {
    _dialog = spark.createDialog(dialogElement);
    _dialog.element.querySelector("[primary]").onClick.listen((_) => _commit());
  }

  void _commit();

  Element getElement(String selectors) =>
      _dialog.element.querySelector(selectors);

  Element _triggerOnReturn(String selectors) {
    var element = _dialog.element.querySelector(selectors);
    element.onKeyDown.listen((event) {
      if (event.keyCode == KeyCode.ENTER) {
        _commit();
        _dialog.hide();
      }
    });
    return element;
  }

  void _show() => _dialog.show();
}

class FileOpenInTabAction extends SparkAction implements ContextAction {
  FileOpenInTabAction(Spark spark) :
      super(spark, "file-open-in-tab", "Open in New Tab");

  void _invoke([List<ws.File> files]) {
    bool forceOpen = files.length > 1;
    files.forEach((ws.File file) {
      spark.selectInEditor(file, forceOpen: true, replaceCurrent: false);
    });
  }

  String get category => 'folder';

  bool appliesTo(Object object) => _isFileList(object);
}

class FileOpenAction extends SparkAction {
  FileOpenAction(Spark spark) : super(spark, "file-open", "Open File…") {
    addBinding("ctrl-o");
  }

  void _invoke([Object context]) {
    spark.openFile();
  }
}

class FileNewAction extends SparkActionWithDialog implements ContextAction {
  InputElement _nameElement;
  ws.Folder folder;

  FileNewAction(Spark spark, Element dialog)
      : super(spark, "file-new", "New File…", dialog) {
    addBinding("ctrl-n");
    _nameElement = _triggerOnReturn("#fileName");
  }

  void _invoke([List<ws.Resource> resources]) {
    folder = spark._getFolder(resources);
    if (folder != null) {
      _nameElement.value = '';
      _show();
    }
  }

  void _commit() {
    var name = _nameElement.value;
    if (name.isNotEmpty) {
      if (folder != null) {
        folder.createNewFile(name).then((file) {
          // Delay a bit to allow the files view to process the new file event.
          // TODO: This is due to a race condition in when the files view receives
          // the resource creation event; we should remove the possibility for
          // this to occur.
          Timer.run(() {
            spark.selectInEditor(file, forceOpen: true, replaceCurrent: true);
            spark._aceManager.focus();
          });
        }).catchError((e) {
          spark.showErrorMessage("Error Creating File", e.toString());
        });
      }
    }
  }

  String get category => 'folder';

  bool appliesTo(Object object) => _isSingleResource(object) && !_isTopLevelFile(object);
}

class FileSaveAction extends SparkAction {
  FileSaveAction(Spark spark) : super(spark, "file-save", "Save") {
    addBinding("ctrl-s");
  }

  void _invoke([Object context]) => spark.editorManager.saveAll();
}

class FileDeleteAction extends SparkAction implements ContextAction {
  FileDeleteAction(Spark spark) : super(spark, "file-delete", "Delete");

  void _invoke([List<ws.Resource> resources]) {
    if (resources == null) {
      var sel = spark._filesController.getSelection();
      if (sel.isEmpty) return;
      resources = sel;
    }

    String message;

    if (resources.length == 1) {
      message = "Are you sure you want to delete '${resources.first.name}'?";
    } else {
      message = "Are you sure you want to delete ${resources.length} files?";
    }

    spark.askUserOkCancel(message, okButtonLabel: 'Delete').then((bool val) {
      if (val) {
        spark.workspace.pauseResourceEvents();
        Future.forEach(resources, (ws.Resource r) => r.delete()).catchError((e) {
          String ordinality = resources.length == 1 ? "File" : "Files";
          spark.showErrorMessage("Error Deleting ${ordinality}", e.toString());
        }).whenComplete(() {
          spark.workspace.resumeResourceEvents();
          spark.workspace.save();
        });
      }
    });
  }

  String get category => 'resource-delete';

  bool appliesTo(Object object) => _isResourceList(object);
}

class FileRenameAction extends SparkActionWithDialog implements ContextAction {
  ws.Resource resource;
  InputElement _nameElement;

  FileRenameAction(Spark spark, Element dialog)
      : super(spark, "file-rename", "Rename…", dialog) {
    _nameElement = _triggerOnReturn("#renameFileName");
  }

  void _invoke([List<ws.Resource> resources]) {
    if (resources != null && resources.isNotEmpty) {
      resource = resources.first;
      _nameElement.value = resource.name;
      _show();
    }
  }

  void _commit() {
    if (_nameElement.value.isNotEmpty) {
      resource.rename(_nameElement.value).then((value) {
        spark._renameOpenEditor(resource);
      }).catchError((e) {
        spark.showErrorMessage("Error During Rename", e.toString());
      });
    }
  }

  String get category => 'resource';

  bool appliesTo(Object object) => _isSingleResource(object) && !_isTopLevel(object);
}

class ResourceCloseAction extends SparkAction implements ContextAction {
  ResourceCloseAction(Spark spark) : super(spark, "file-close", "Close");

  void _invoke([List<ws.Resource> resources]) {
    if (resources == null) {
      resources = spark._getSelection();
    }

    for (ws.Resource resource in resources) {
      spark.workspace.unlink(resource);
      if (resource is ws.File) {
        spark._closeOpenEditor(resource);
      } else if (resource is ws.Project) {
        resource.traverse().forEach(spark._closeOpenEditor);
      }
    }

    spark.workspace.save();
  }

  String get category => 'resource';

  bool appliesTo(Object object) => _isTopLevel(object);
}

class TabPreviousAction extends SparkAction {
  TabPreviousAction(Spark spark) : super(spark, "tab-prev", "Previous Tab") {
    addBinding('ctrl-shift-[');
    addBinding('ctrl-shift-tab', macBinding: 'macctrl-shift-tab');
  }

  void _invoke([Object context]) => spark.editorArea.gotoPreviousTab();
}

class TabNextAction extends SparkAction {
  TabNextAction(Spark spark) : super(spark, "tab-next", "Next Tab") {
    addBinding('ctrl-shift-]');
    addBinding('ctrl-tab', macBinding: 'macctrl-tab');
  }

  void _invoke([Object context]) => spark.editorArea.gotoNextTab();
}

class SpecificTabAction extends SparkAction {
  _SpecificTabKeyBinding _binding;

  SpecificTabAction(Spark spark) : super(spark, "tab-goto", "Goto Tab") {
    _binding = new _SpecificTabKeyBinding();
    bindings.add(_binding);
  }

  void _invoke([Object context]) {
    if (_binding.index < 1 && _binding.index > spark.editorArea.tabs.length) {
      return;
    }

    // Ctrl-1 to Ctrl-8. The user types in a 1-based key event; we convert that
    // into a 0-based into into the tabs.
    spark.editorArea.selectedTab = spark.editorArea.tabs[_binding.index - 1];
  }
}

class _SpecificTabKeyBinding extends KeyBinding {
  final int ONE_CODE = '1'.codeUnitAt(0);
  final int EIGHT_CODE = '8'.codeUnitAt(0);

  int index = -1;

  _SpecificTabKeyBinding() : super('ctrl-1');

  bool matches(KeyboardEvent event) {
    // If the user typed in a 1 to an 8, change this binding to match that key.
    // To match completely, the user will need to have used the `ctrl` modifier.
    if (event.keyCode >= ONE_CODE && event.keyCode <= EIGHT_CODE) {
      keyCode = event.keyCode;
      index = keyCode - ONE_CODE + 1;
    }

    return super.matches(event);
  }
}

class TabLastAction extends SparkAction {
  TabLastAction(Spark spark) : super(spark, "tab-last", "Last Tab") {
    addBinding("ctrl-9");
  }

  void _invoke([Object context]) {
    if (spark.editorArea.tabs.isNotEmpty) {
      spark.editorArea.selectedTab = spark.editorArea.tabs.last;
    }
  }
}

class TabCloseAction extends SparkAction {
  TabCloseAction(Spark spark) : super(spark, "tab-close", "Close") {
    addBinding("ctrl-w");
  }

  void _invoke([Object context]) {
    if (spark.editorArea.selectedTab != null) {
      spark.editorArea.remove(spark.editorArea.selectedTab);
    }
  }
}

class FileExitAction extends SparkAction {
  FileExitAction(Spark spark) : super(spark, "file-exit", "Quit") {
    addBinding('ctrl-q', linuxBinding: 'ctrl-shift-q');
  }

  void _invoke([Object context]) {
    spark.close().then((_) {
      chrome.app.window.current().close();
    });
  }
}

class ApplicationRunAction extends SparkAction implements ContextAction {
  ApplicationRunAction(Spark spark) : super(
      spark, "application-run", "Run Application") {
    addBinding("ctrl-r");
    enabled = false;
    spark.focusManager.onResourceChange.listen((r) => _updateEnablement(r));
  }

  void _invoke([context]) {
    ws.Resource resource;

    if (context == null) {
      resource = spark.focusManager.currentResource;
    } else {
      resource = context.first;
    }

    Completer completer = new Completer();
    ProgressJob job = new ProgressJob("Running application…", completer);
    spark.launchManager.run(resource).then((_) {
      completer.complete();
    }).catchError((e) {
      completer.complete();
      spark.showErrorMessage('Error Running Application', '${e}');
    });
  }

  String get category => 'application';

  bool appliesTo(list) => list.length == 1 && _appliesTo(list.first);

  bool _appliesTo(ws.Resource resource) {
    return spark.launchManager.canRun(resource);
  }

  void _updateEnablement(ws.Resource resource) {
    enabled = _appliesTo(resource);
  }
}

class PubGetAction extends SparkAction implements ContextAction {
  PubGetAction(Spark spark) : super(spark, "pub-get", "Pub Get");

  void _invoke([context]) {
    ws.Resource resource;

    if (context == null) {
      resource = spark.focusManager.currentResource;
    } else {
      resource = context.first;
    }

    spark.jobManager.schedule(new PubGetJob(spark, resource.project));
  }

  String get category => 'application';

  bool appliesTo(list) => list.length == 1 && _appliesTo(list.first);

  bool _appliesTo(ws.Resource resource) {
    if (resource is ws.File && resource.name == 'pubspec.yaml') {
      return true;
    }

    if (resource is ws.Project && resource.getChild('pubspec.yaml') != null) {
      return true;
    }

    return false;
  }
}

class ResourceRefreshAction extends SparkAction implements ContextAction {
  ResourceRefreshAction(Spark spark) : super(
      spark, "resource-refresh", "Refresh") {
    // On Chrome OS, bind to the dedicated refresh key.
    chrome.runtime.getPlatformInfo().then((Map m) {
      if (new PlatformInfo.fromMap(m).isCros) {
        addBinding('f5', linuxBinding: 'f3');
      } else {
        addBinding('f5');
      }
    });
  }

  void _invoke([context]) {
    List<ws.Resource> resources;

    if (context == null) {
      resources = [spark.focusManager.currentResource];
    } else {
      resources = context;
    }

    ResourceRefreshJob job = new ResourceRefreshJob(resources);
    spark.jobManager.schedule(job);
  }

  String get category => 'resource';

  bool appliesTo(context) => _isResourceList(context) && !_isTopLevelFile(context);
}

class PrevMarkerAction extends SparkAction {
  PrevMarkerAction(Spark spark) : super(
      spark, "marker-prev", "Previous Marker") {
    addBinding("ctrl-shift-p");
  }

  void _invoke([Object context]) {
    spark._aceManager.selectPrevMarker();
  }
}

class NextMarkerAction extends SparkAction {
  NextMarkerAction(Spark spark) : super(
      spark, "marker-next", "Next Marker") {
    // TODO: We probably don't want to bind to 'print'. Perhaps there's a good
    // keybinding we can borrow from Chrome?
    addBinding("ctrl-p");
  }

  void _invoke([Object context]) {
    spark._aceManager.selectNextMarker();
  }
}

class FolderNewAction extends SparkActionWithDialog implements ContextAction {
  InputElement _nameElement;
  ws.Folder folder;

  FolderNewAction(Spark spark, Element dialog)
      : super(spark, "folder-new", "New Folder…", dialog) {
    addBinding("ctrl-shift-n");
    _nameElement = _triggerOnReturn("#folderName");
  }

  void _invoke([List<ws.Folder> folders]) {
    folder = spark._getFolder(folders);
    _nameElement.value = '';
    _show();
  }

  void _commit() {
    final String name = _nameElement.value;
    if (name.isNotEmpty) {
      folder.createNewFolder(name).then((folder) {
        // Delay a bit to allow the files view to process the new file event.
        Timer.run(() {
          spark._filesController.selectFile(folder);
        });
      }).catchError((e) {
        spark.showErrorMessage("Error Creating Folder", e.toString());
      });
    }
  }

  String get category => 'folder';

  bool appliesTo(Object object) => _isSingleFolder(object);
}

class FormatAction extends SparkAction {
  FormatAction(Spark spark) : super(spark, 'edit-format', 'Format') {
    // TODO: I do not like this binding, but can't think of a better one.
    addBinding('ctrl-shift-1');
  }

  void _invoke([Object context]) {
    ws.File file = spark.editorManager.currentFile;
    for (Editor editor in spark.editorManager.editors) {
      if (editor.file == file) {
        if (editor is TextEditor) {
          editor.format();
        }
        break;
      }
    }
  }
}

/// Transfers the focus to the search box
class SearchAction extends SparkAction {
  SearchAction(Spark spark) : super(spark, 'search', 'Search') {
    addBinding('ctrl-shift-f');
  }

  @override
  void _invoke([Object context]) {
    spark.getUIElement('#searchBox').focus();
  }
}

class FocusMainMenuAction extends SparkAction {
  FocusMainMenuAction(Spark spark)
      : super(spark, 'focusMainMenu', 'Focus Main Menu') {
    addBinding('f10');
  }

  @override
  void _invoke([Object context]) {
    spark.getUIElement('#mainMenu').focus();
  }
}

class NewProjectAction extends SparkActionWithDialog {
  InputElement _nameElement;
  ws.Folder folder;

  NewProjectAction(Spark spark, Element dialog)
      : super(spark, "project-new", "New Project…", dialog) {
    _nameElement = _triggerOnReturn("#name");
  }

  void _invoke([context]) {
    _nameElement.value = '';
    _show();
  }

  void _commit() {
    final name = _nameElement.value.trim();
    if (name.isNotEmpty) {
      spark.projectLocationManager.createNewFolder(name)
          .then((LocationResult location) {
        if (location == null) {
          spark.showErrorMessage('Error while creating project',
              "The folder '${name}' could not be created.");
          return new Future.value();
        }

        ws.WorkspaceRoot root;
        var locationEntry = location.entry;

        if (location.isSync) {
          root = new ws.SyncFolderRoot(locationEntry);
        } else {
          root = new ws.FolderChildRoot(location.parent, locationEntry);
        }

        String type = getElement('input[name="type"]:checked').id;

        return new Future.value().then((_) {
          switch (type) {
            case "empty-project":
              break;
            case "dart-web-app-radio":
              ProjectBuilder projectBuilder = new ProjectBuilder(locationEntry,
                  "web-dart", name.toLowerCase(), name);
              return projectBuilder.build();
            case "js-chrome-app-radio":
              ProjectBuilder projectBuilder = new ProjectBuilder(locationEntry,
                  "app-js", name.toLowerCase(), name);
              return projectBuilder.build();
          }
        }).then((_) {
          return spark.workspace.link(root).then((ws.Project project) {
            spark.showSuccessMessage('Created ${project.name}');
            Timer.run(() {
              spark._filesController.selectFile(project);
              spark._filesController.setFolderExpanded(project);
            });
            spark.workspace.save();
          });
        });
      });
    }
  }
}

class FolderOpenAction extends SparkAction {
  FolderOpenAction(Spark spark) : super(spark, "folder-open", "Open Folder…");

  void _invoke([Object context]) {
    spark.openFolder();
  }
}

class ApplicationPushAction extends SparkActionWithDialog implements ContextAction {
  InputElement _pushUrlElement;
  ws.Container deployContainer;

  ApplicationPushAction(Spark spark, Element dialog)
      : super(spark, "application-push", "Deploy to Mobile", dialog) {
    _pushUrlElement = _triggerOnReturn("#pushUrl");
    enabled = false;
    spark.focusManager.onResourceChange.listen((r) => _updateEnablement(r));
  }

  void _invoke([context]) {
    ws.Resource resource;

    if (context == null) {
      resource = spark.focusManager.currentResource;
    } else {
      resource = context.first;
    }

    deployContainer = getAppContainerFor(resource);

    _show();
  }

  String get category => 'application';

  bool appliesTo(list) => list.length == 1 && _appliesTo(list.first);

  bool _appliesTo(ws.Resource resource) {
    return getAppContainerFor(resource) != null;
  }

  void _updateEnablement(ws.Resource resource) {
    enabled = _appliesTo(resource);
  }

  void _commit() {
    String type = getElement('input[name="type"]:checked').id;
    Job job;
    if (type == 'adb') {
      job = new _HarnessPushJob.pushToAdb(spark, deployContainer);
    } else {
      String url = _pushUrlElement.value;
      // TODO(braden): Input validation.
      job = new _HarnessPushJob.pushToUrl(spark, deployContainer, url);
    }
    spark.jobManager.schedule(job);
  }
}

class _HarnessPushJob extends Job {
  final Spark spark;
  final ws.Container deployContainer;
  String _url;
  bool _adb = false;

  _HarnessPushJob.pushToAdb(this.spark, this.deployContainer)
      : super('Deploying via ADB…') {
    this._adb = true;
  }

  _HarnessPushJob.pushToUrl(this.spark, this.deployContainer, this._url)
      : super('Deploying to mobile…') { }

  Future run(ProgressMonitor monitor) {
    HarnessPush harnessPush = new HarnessPush(deployContainer,
        spark.localPrefs);

    Future push = _adb ? harnessPush.pushADB(monitor) :
        harnessPush.push(_url, monitor);
    return push.then((_) {
      spark.showSuccessMessage('Successfully pushed');
    }).catchError((e) {
      spark.showMessage('Push failure', e.toString());
    });
  }
}

class PropertiesAction extends SparkActionWithDialog implements ContextAction {
  ws.Resource _selectedResource;
  HtmlElement _propertiesElement;

  PropertiesAction(Spark spark, Element dialog)
      : super(spark, 'properties', 'Properties…', dialog) {
    _propertiesElement = getElement('#propertiesDialog .modal-body');
  }

  void _invoke([List context]) {
    _selectedResource = context.first;
    _propertiesElement.innerHtml = '';
    _buildProperties().then((_) => _show());
  }

  Future _buildProperties() {
    _addProperty(_propertiesElement, 'Name', _selectedResource.name);
    return _getLocation().then((location) {
      _addProperty(_propertiesElement, 'Location', location);
    }).then((_) {
      GitScmProjectOperations gitOperations =
          spark.scmManager.getScmOperationsFor(_selectedResource.project);

      if (gitOperations != null) {
        return gitOperations.getConfigMap().then((Map<String, dynamic> map) {
          final String repoUrl = map['url'];
          _addProperty(_propertiesElement, 'Git Repository', repoUrl);
        }).catchError((e) {
          _addProperty(_propertiesElement, 'Git Repository',
              '<error retrieving Git data>');
        });
      }
    });
  }

  Future<String> _getLocation() {
    return chrome.fileSystem.getDisplayPath(_selectedResource.entry)
        .catchError((e) {
      // SyncFS from ChromeBook falls in here.
      return _selectedResource.entry.fullPath;
    });
  }

  void _addProperty(HtmlElement parent, String key, String value) {
    Element div = new DivElement()..classes.add('form-group');
    parent.children.add(div);

    Element label = new LabelElement()..text = key;
    Element element = new ParagraphElement()..text = value
        ..className = 'form-control-static';

    div.children.addAll([label, element]);
  }

  void _commit() { }

  String get category => 'resource';

  bool appliesTo(context) => true;
}

/* Git operations */

class GitCloneAction extends SparkActionWithDialog {
  InputElement _repoUrlElement;

  GitCloneAction(Spark spark, Element dialog)
      : super(spark, "git-clone", "Git Clone…", dialog) {
    _repoUrlElement = _triggerOnReturn("#gitRepoUrl");
  }

  void _invoke([Object context]) {
    _show();
  }

  void _commit() {
    // TODO(grv): Add verify checks.
    String url = _repoUrlElement.value;
    if (!url.endsWith('.git')) {
      url = url + '.git';
    }

    String projectName = url.split('/').last;
    if (projectName.endsWith('.git')) {
      projectName = projectName.substring(0, projectName.length - 4);
    }

    _GitCloneJob job = new _GitCloneJob(url, projectName, spark);
    spark.jobManager.schedule(job);
  }
}

class GitPullAction extends SparkAction implements ContextAction {
  GitPullAction(Spark spark) : super(spark, "git-pull", "Pull from Origin");

  void _invoke([context]) {
    var project = context.first.project;
    var operations = spark.scmManager.getScmOperationsFor(project);

    spark.jobManager.schedule(new _GitPullJob(operations, spark));
  }

  String get category => 'git';

  bool appliesTo(context) => _isScmProject(context);
}

class GitBranchAction extends SparkActionWithDialog implements ContextAction {
  ws.Project project;
  GitScmProjectOperations gitOperations;
  InputElement _branchNameElement;

  GitBranchAction(Spark spark, Element dialog)
      : super(spark, "git-branch", "Create Branch…", dialog) {
    _branchNameElement = _triggerOnReturn("#gitBranchName");
  }

  void _invoke([context]) {
    project = context.first;
    gitOperations = spark.scmManager.getScmOperationsFor(project);
    _show();
  }

  void _commit() {
    // TODO(grv): Add verify checks.
    _GitBranchJob job = new _GitBranchJob(gitOperations, _branchNameElement.value);
    spark.jobManager.schedule(job);
  }

  String get category => 'git';

  bool appliesTo(context) => _isScmProject(context);
}

class GitCommitAction extends SparkActionWithDialog implements ContextAction {
  ws.Project project;
  GitScmProjectOperations gitOperations;
  TextAreaElement _commitMessageElement;
  InputElement _userNameElement;
  InputElement _userEmailElement;
  DivElement _gitStatusElement;
  bool _needsFillNameEmail;
  String _gitName;
  String _gitEmail;

  List<ws.File> modifiedFileList = [];
  List<ws.File> addedFileList = [];

  GitCommitAction(Spark spark, Element dialog)
      : super(spark, "git-commit", "Commit Changes…", dialog) {
    _commitMessageElement = getElement("#commitMessage");
    _userNameElement = getElement('#gitName');
    _userEmailElement = getElement('#gitEmail');
    _gitStatusElement = getElement('#gitStatus');
  }

  void _invoke([context]) {
    project = context.first.project;
    gitOperations = spark.scmManager.getScmOperationsFor(project);
    modifiedFileList.clear();
    addedFileList.clear();
    spark.syncPrefs.getValue("git-user-info").then((String value) {
      _gitName = null;
      _gitEmail = null;
      if (value != null) {
        Map<String,String> info = JSON.decode(value);
        _needsFillNameEmail = false;
        _gitName = info['name'];
        _gitEmail = info['email'];
      } else {
        _needsFillNameEmail = true;
      }
      getElement('#gitUserInfo').classes.toggle('hidden', !_needsFillNameEmail);
      _commitMessageElement.value = '';
      _userNameElement.value = '';
      _userEmailElement.value = '';

      // TODO: Remove this #gitStatusGroup hidden once scm status is fast.
      getElement("#gitStatusGroup").hidden = true;
      //_addGitStatus();

      _show();
    });
  }

  void _addGitStatus() {
    _calculateScmStatus(project);
    int modifiedFileCnt = modifiedFileList.length;
    int addedFileCnt = addedFileList.length;
    _gitStatusElement.text =
        '$modifiedFileCnt file(s) modified, $addedFileCnt files(s) added.';
    // TODO(sunglim): show the count of deletetd files.
  }

  void _calculateScmStatus(ws.Folder folder) {
    folder.getChildren().forEach((resource) {
      if (resource is ws.Folder) {
        if (resource.name == '.git') {
          return;
        }
        _calculateScmStatus(resource);
      } else if (resource is ws.File) {
        FileStatus status = gitOperations.getFileStatus(resource);
        if (status == FileStatus.MODIFIED) {
          modifiedFileList.add(resource);
        } else if (status == FileStatus.UNTRACKED) {
          addedFileList.add(resource);
        }
      }
    });
  }

  void _commit() {
    if (_needsFillNameEmail) {
      _gitName = _userNameElement.value;
      _gitEmail = _userEmailElement.value;
      String encoded = JSON.encode({'name': _gitName, 'email': _gitEmail});
      spark.syncPrefs.setValue("git-user-info", encoded).then((_) {
        _startJob();
      });
    } else {
      _startJob();
    }
  }

  void _startJob() {
    // TODO(grv): Add verify checks.
    _GitCommitJob job = new _GitCommitJob(
        gitOperations, _gitName, _gitEmail, _commitMessageElement.value, spark);
    spark.jobManager.schedule(job);
  }

  String get category => 'git';

  bool appliesTo(context) => _isUnderScmProject(context);
}

class GitCheckoutAction extends SparkActionWithDialog implements ContextAction {
  ws.Project project;
  GitScmProjectOperations gitOperations;
  SelectElement _selectElement;

  GitCheckoutAction(Spark spark, Element dialog)
      : super(spark, "git-checkout", "Switch Branch…", dialog) {
    _selectElement = getElement("#gitCheckout");
  }

  void _invoke([List context]) {
    project = context.first;
    gitOperations = spark.scmManager.getScmOperationsFor(project);
    String currentBranchName = gitOperations.getBranchName();
    (getElement('#currentBranchName') as InputElement).value = currentBranchName;

    // Clear out the old select options.
    _selectElement.length = 0;

    gitOperations.getAllBranchNames().then((List<String> branchNames) {
      branchNames.sort((a, b) => a.toLowerCase().compareTo(b.toLowerCase()));
      for (String branchName in branchNames) {
        _selectElement.append(
            new OptionElement(data: branchName, value: branchName));
      }
      _selectElement.selectedIndex = branchNames.indexOf(currentBranchName);
    });

    _show();
  }

  void _commit() {
    // TODO(grv): Add verify checks.
    String branchName = _selectElement.options[
        _selectElement.selectedIndex].value;
    _GitCheckoutJob job = new _GitCheckoutJob(gitOperations, branchName, spark);
    spark.jobManager.schedule(job);
  }

  String get category => 'git';

  bool appliesTo(context) => _isScmProject(context);
}

class GitPushAction extends SparkActionWithDialog implements ContextAction {
  ws.Project project;
  GitScmProjectOperations gitOperations;
  DivElement _commitsList;
  String _gitUsername;
  String _gitPassword;
  bool _needsUsernamePassword;

  GitPushAction(Spark spark, Element dialog)
      : super(spark, "git-push", "Push to Origin…", dialog) {
    _commitsList = getElement('#gitCommitList');
  }

  void _invoke([context]) {
    project = context.first;

    gitOperations = spark.scmManager.getScmOperationsFor(project);
    gitOperations.getPendingCommits().then((List<CommitInfo> commits) {
      // Fill commits.
      _commitsList.innerHtml = '';
      String summaryString = commits.length == 1 ? "1 commit" : "${commits.length} commits";
      Element title = document.createElement("h1");
      title.appendText(summaryString);
      _commitsList.append(title);
      commits.forEach((CommitInfo info) {
        CommitMessageView commitView = new CommitMessageView();
        commitView.commitInfo = info;
        _commitsList.children.add(commitView);
      });

      spark.syncPrefs.getValue("git-auth-info").then((String value) {
        _gitUsername = null;
        _gitPassword = null;
        if (value != null) {
          Map<String,String> info = JSON.decode(value);
          _needsUsernamePassword = false;
          _gitUsername = info['username'];
          _gitPassword = info['password'];
        }
        else {
          _needsUsernamePassword = true;
        }
        _show();
      });
    }).catchError((e) {
      spark.showErrorMessage('Push failed', 'No commits to push');
    });
  }

  void _push() {
    _GitPushJob job = new _GitPushJob(gitOperations, _gitUsername, _gitPassword, spark);
    spark.jobManager.schedule(job);
  }

  void _commit() {
    if (_needsUsernamePassword) {
      Timer.run(() {
        // In a timer to let the previous dialog dismiss properly.
        GitAuthenticationDialog.request(spark).then((info) {
          _gitUsername = info['username'];
          _gitPassword = info['password'];
          _push();
        }).catchError((_) {
          // Cancelled authentication: do nothing.
        });
      });
    } else {
      _push();
    }
  }

  String get category => 'git';

  bool appliesTo(context) => _isScmProject(context);
}

class GitResolveConflictsAction extends SparkAction implements ContextAction {
  GitResolveConflictsAction(Spark spark) :
      super(spark, "git-resolve-conflicts", "Resolve Conflicts");

  void _invoke([context]) {
    ws.Resource file = _getResource(context);
    ScmProjectOperations operations =
        spark.scmManager.getScmOperationsFor(file.project);

    operations.markResolved(file);
  }

  String get category => 'git';

  bool appliesTo(context) => _isUnderScmProject(context) &&
      _isSingleResource(context) && _fileHasConflicts(context);

  bool _fileHasConflicts(context) {
    ws.Resource file = _getResource(context);
    ScmProjectOperations operations =
        spark.scmManager.getScmOperationsFor(file.project);
    return operations.getFileStatus(file) == FileStatus.UNMERGED;
  }

  ws.Resource _getResource(context) {
    if (context is List) {
      return context.isNotEmpty ? context.first : null;
    } else {
      return null;
    }
  }
}

class GitRevertChangesAction extends SparkAction implements ContextAction {
  GitRevertChangesAction(Spark spark) :
      super(spark, "git-revert-changes", "Revert Changes…");

  void _invoke([List resources]) {
    ScmProjectOperations operations =
        spark.scmManager.getScmOperationsFor(resources.first.project);

    String text = (resources.length == 1 ?
        resources.first.name :
        '${resources.length} resources');
    text = 'Revert changes for ${text}?';

    // Show a yes/no dialog.
    spark.askUserOkCancel(text, okButtonLabel: 'Revert').then((bool val) {
      if (val) {
        operations.revertChanges(resources).then((_) {
          resources.first.project.refresh();
        });
      }
    });
  }

  String get category => 'git';

  bool appliesTo(context) => _isUnderScmProject(context) &&
      _filesAreModified(context);

  bool _filesAreModified(List resources) {
    ScmProjectOperations operations =
        spark.scmManager.getScmOperationsFor(resources.first.project);

    for (ws.Resource resource in resources) {
      // TODO: Should we also check UNTRACKED?
      if (operations.getFileStatus(resource) != FileStatus.MODIFIED) {
        return false;
      }
    }

    return true;
  }
}

class _GitCloneJob extends Job {
  String url;
  String _projectName;
  Spark spark;

  _GitCloneJob(this.url, String projectName, this.spark)
      : super("Cloning ${projectName}…") {
    _projectName = projectName;
  }

  Future run(ProgressMonitor monitor) {
    monitor.start(name, 1);

    return spark.projectLocationManager.createNewFolder(_projectName).then((LocationResult location) {
      if (location == null) {
        spark.showErrorMessage('Error while cloning the repository',
            "The folder '${_projectName}' could not be created.");
        return new Future.value();
      }

      ScmProvider scmProvider = getProviderType('git');

      return scmProvider.clone(url, location.entry).then((_) {
        ws.WorkspaceRoot root;

        if (location.isSync) {
          root = new ws.SyncFolderRoot(location.entry);
        } else {
          root = new ws.FolderChildRoot(location.parent, location.entry);
        }

        return spark.workspace.link(root).then((ws.Project project) {
          spark.showSuccessMessage('Cloned into ${project.name}');
          Timer.run(() {
            spark._filesController.selectFile(project);
            spark._filesController.setFolderExpanded(project);
          });
          spark.workspace.save();
        });
      });
    }).catchError((e) {
      spark.showErrorMessage('Error cloning ${_projectName}', e.toString());
    });
  }
}

class _GitPullJob extends Job {
  GitScmProjectOperations gitOperations;
  Spark spark;

  _GitPullJob(this.gitOperations, this.spark) : super("Pulling…");

  Future run(ProgressMonitor monitor) {
    monitor.start(name, 1);

    // TODO: We'll want a way to indicate to the user what files changed and if
    // there were any merge problems.
    return gitOperations.pull().then((_) {
      spark.showSuccessMessage('Pull successful');
    }).catchError((e) {
      spark.showErrorMessage('Git Pull Status', e.toString());
    });
  }
}

class _GitBranchJob extends Job {
  GitScmProjectOperations gitOperations;
  String _branchName;
  String url;

  _GitBranchJob(this.gitOperations, String branchName)
      : super("Creating ${branchName}…") {
    _branchName = branchName;
  }

  Future run(ProgressMonitor monitor) {
    monitor.start(name, 1);

    return gitOperations.createBranch(_branchName).then((_) {
      return gitOperations.checkoutBranch(_branchName).then((_) {
        SparkModel.instance.showSuccessMessage('Created ${_branchName}');
      });
    }).catchError((e) {
      SparkModel.instance.showErrorMessage(
          'Error creating branch ${_branchName}', e.toString());
    });
  }
}

class _GitCommitJob extends Job {
  GitScmProjectOperations gitOperations;
  String _commitMessage;
  String _userName;
  String _userEmail;
  Spark spark;

  _GitCommitJob(this.gitOperations, this._userName, this._userEmail,
      this._commitMessage, this.spark) : super("Committing…");

  Future run(ProgressMonitor monitor) {
    monitor.start(name, 1);

    return gitOperations.commit(_userName, _userEmail, _commitMessage).
        then((_) {
      spark.showSuccessMessage('Committed changes');
    }).catchError((e) {
      spark.showErrorMessage('Error committing changes', e.toString());
    });
  }
}

class _GitCheckoutJob extends Job {
  GitScmProjectOperations gitOperations;
  String _branchName;
  Spark spark;

  _GitCheckoutJob(this.gitOperations, String branchName, this.spark)
      : super("Switching to ${branchName}…") {
    _branchName = branchName;
  }

  Future run(ProgressMonitor monitor) {
    monitor.start(name, 1);

    return gitOperations.checkoutBranch(_branchName).then((_) {
      spark.showSuccessMessage('Switched to branch ${_branchName}');
    }).catchError((e) {
      spark.showErrorMessage('Error switching to ${_branchName}', e.toString());
    });
  }
}

class _OpenFolderJob extends Job {
  Spark spark;
  chrome.DirectoryEntry _entry;

  _OpenFolderJob(chrome.DirectoryEntry entry, this.spark)
      : super("Opening ${entry.fullPath}…") {
    _entry = entry;
  }

  Future run(ProgressMonitor monitor) {
    monitor.start(name, 1);

    return spark.workspace.link(
        new ws.FolderRoot(_entry)).then((ws.Resource resource) {
      Timer.run(() {
        spark._filesController.selectFile(resource);
        spark._filesController.setFolderExpanded(resource);
      });
      return spark.workspace.save();
    }).then((_) {
      spark.showSuccessMessage('Opened folder ${_entry.fullPath}');
    }).catchError((e) {
      spark.showErrorMessage('Error opening folder ${_entry.fullPath}',
          e.toString());
    });
  }
}

class _GitPushJob extends Job {
  GitScmProjectOperations gitOperations;
  Spark spark;
  String username;
  String password;

  _GitPushJob(this.gitOperations, this.username, this.password, this.spark)
      : super("Pushing changes…") {
  }

  Future run(ProgressMonitor monitor) {
    monitor.start(name, 1);

    return gitOperations.push(username, password).then((_) {
      spark.showSuccessMessage('Changes pushed successfully');
    }).catchError((e) {
      spark.showErrorMessage('Error while pushing changes', e.toString());
    });
  }
}

class PubGetJob extends Job {
  final Spark spark;
  final ws.Project project;

  PubGetJob(this.spark, this.project) : super('Getting packages…');

  Future run(ProgressMonitor monitor) {
    monitor.start(name, 1);

    return spark.pubManager.runPubGet(project).then((_) {
      spark.showSuccessMessage('Pub get run successful');
    }).catchError((e) {
      spark.showErrorMessage('Error while running pub get', e.toString());
    });
  }
}

class ResourceRefreshJob extends Job {
  final List<ws.Project> resources;

  ResourceRefreshJob(this.resources) : super('Refreshing…');

  Future run(ProgressMonitor monitor) {
    List<ws.Project> projects = resources.map((r) => r.project).toSet().toList();

    monitor.start('', projects.length);

    Completer completer = new Completer();

    var consumeProject;
    consumeProject = () {
      ws.Project project = projects.removeAt(0);

      project.refresh().whenComplete(() {
        monitor.worked(1);

        if (projects.isEmpty) {
          completer.complete();
        } else {
          Timer.run(consumeProject);
        }
      });
    };

    Timer.run(consumeProject);

    return completer.future;
  }
}

// TODO(terry):  When only polymer overlays are used remove _initialized and
//               isPolymer's defintion and usage.
class AboutSparkAction extends SparkActionWithDialog {
  bool _initialized = false;

  AboutSparkAction(Spark spark, Element dialog)
      : super(spark, "help-about", "About Spark", dialog);

  void _invoke([Object context]) {
    if (!_initialized) {
      var checkbox = getElement('#analyticsCheck');
      checkbox.checked = _isTrackingPermitted;
      checkbox.onChange.listen((e) => _isTrackingPermitted = checkbox.checked);

      getElement('#aboutVersion').text = spark.appVersion;

      _initialized = true;
    }

    _show();
  }

  void _commit() {
    // Nothing to do for this dialog.
  }
}

class SettingsAction extends SparkActionWithDialog {
  bool _initialized = false;

  SettingsAction(Spark spark, Element dialog)
      : super(spark, "settings", "Settings", dialog);

  void _invoke([Object context]) {
    if (!_initialized) {

      _initialized = true;
    }

    spark.setGitSettingsResetDoneVisible(false);
    _showRootDirectory().then((_) => _show());
  }

  Future _showRootDirectory() {
    return spark.localPrefs.getValue('projectFolder').then((folderToken) {
      if (folderToken == null) {
        getElement('#directory-label').text = '';
        return new Future.value();
      }
      return chrome.fileSystem.restoreEntry(folderToken).then((chrome.Entry entry) {
        return chrome.fileSystem.getDisplayPath(entry).then((path) {
          getElement('#directory-label').text = path;
        });
      });
    });
  }

  void _commit() {
    // Nothing to do for this dialog.
  }
}

class RunTestsAction extends SparkAction {
  RunTestsAction(Spark spark) : super(spark, "run-tests", "Run Tests") {
    if (spark.developerMode) {
      addBinding('ctrl-shift-alt-t');
    }
  }

  _invoke([Object context]) => spark._testDriver.runTests();
}

class WebStorePublishAction extends SparkActionWithDialog {
  bool _initialized = false;
  static final int NEWAPP = 1;
  static final int EXISTING = 2;
  int _type = NEWAPP;
  InputElement _newInput;
  InputElement _existingInput;
  InputElement _appIdInput;
  ws.Resource _resource;

  WebStorePublishAction(Spark spark, Element dialog)
      : super(spark, "webstore-publish", "Publish to Chrome Web Store", dialog) {
    enabled = false;
    spark.focusManager.onResourceChange.listen((r) => _updateEnablement(r));
  }

  void _invoke([Object context]) {
    if (!_initialized) {
      _newInput = getElement('input[value=new]');
      _existingInput = getElement('input[value=existing]');
      _appIdInput = getElement('#appID');
      _enableInput();

      _newInput.onChange.listen((e) => _enableInput());
      _existingInput.onChange.listen((e) => _enableInput());
      _initialized = true;
    }

    _resource = spark.focusManager.currentResource;
    _show();
  }

  void _enableInput() {
    int type = NEWAPP;
    if (_newInput.checked) {
      type = NEWAPP;
    }
    if (_existingInput.checked) {
      type = EXISTING;
    }
    _appIdInput.disabled = (type != EXISTING);
    if (type == EXISTING) {
      _appIdInput.focus();
    }
  }

  void _commit() {
    String appID = null;
    if (_existingInput.checked) {
      appID = _appIdInput.value;
    }
    _WebStorePublishJob job =
        new _WebStorePublishJob(spark, getAppContainerFor(_resource), appID);
    spark.jobManager.schedule(job);
  }

  void _updateEnablement(ws.Resource resource) {
    enabled = getAppContainerFor(resource) != null;
  }
}

class _WebStorePublishJob extends Job {
  ws.Container _container;
  String _appID;
  Spark spark;

  _WebStorePublishJob(this.spark, this._container, this._appID)
      : super("Publishing to Chrome Web Store…");

  Future run(ProgressMonitor monitor) {
    monitor.start(name, _appID == null ? 5 : 6);

    if (_container == null) {
      spark.showErrorMessage('Error while publishing the application',
          'The manifest.json file of the application has not been found.');
      return null;
    }

    return ws_utils.archiveContainer(_container).then((List<int> archivedData) {
      monitor.worked(1);
      WebStoreClient wsc = new WebStoreClient();
      return wsc.authenticate().then((_) {
        monitor.worked(1);
        return wsc.uploadItem(archivedData, identifier: _appID).then((String uploadedAppID) {
          monitor.worked(3);
          if (_appID == null) {
            spark.showUploadedAppDialog(uploadedAppID);
          } else {
            return wsc.publish(uploadedAppID).then((_) {
              monitor.worked(1);
              spark.showPublishedAppDialog(_appID);
            }).catchError((e) {
              monitor.worked(1);
              spark.showUploadedAppDialog(uploadedAppID);
            });
          }
        });
      });
    }).catchError((e) {
      spark.showErrorMessage('Error while publishing the application', e.toString());
    });
  }
}

// TODO: This does not need to extends SparkActionWithDialog - just dialog.
class GitAuthenticationDialog extends SparkActionWithDialog {
  Completer completer;
  static GitAuthenticationDialog _instance;
  bool _initialized = false;

  GitAuthenticationDialog(spark, dialogElement)
      : super(spark, "git-authentication", "Authenticate", dialogElement);

  void _invoke([Object context]) {
    if (!_initialized) {
      _dialog.element.querySelector(".cancel-button").onClick.listen((_) => _cancel());
      _initialized = true;
    }

    spark.setGitSettingsResetDoneVisible(false);
    _show();
  }

  void _commit() {
    final String username = (getElement('#gitUsername') as InputElement).value;
    final String password = (getElement('#gitPassword') as InputElement).value;
    final String encoded =
        JSON.encode({'username': username, 'password': password});
    spark.syncPrefs.setValue("git-auth-info", encoded).then((_) {
      completer.complete({'username': username, 'password': password});
      completer = null;
    });
  }

  void _cancel() {
    completer.completeError("cancelled");
    completer = null;
  }

  static Future request(Spark spark) {
    if (_instance == null) {
      _instance = new GitAuthenticationDialog(spark,
          spark.getDialogElement('#gitAuthenticationDialog'));
    }
    assert(_instance.completer == null);
    _instance.completer = new Completer();
    _instance.invoke();
    return _instance.completer.future;
  }
}

class ImportFileAction extends SparkAction implements ContextAction {
  ImportFileAction(Spark spark) : super(spark, "file-import", "Import File…");

  void _invoke([List<ws.Resource> resources]) {
    chrome.ChooseEntryOptions options = new chrome.ChooseEntryOptions(
        type: chrome.ChooseEntryType.OPEN_FILE);
    chrome.fileSystem.chooseEntry(options).then((chrome.ChooseEntryResult res) {
      chrome.ChromeFileEntry entry = res.entry;
      if (entry != null) {
        ws.Folder folder = resources.first;
<<<<<<< HEAD
        folder.importFile(entry).catchError((e) {
=======
        folder.importFileEntry(entry).catchError((e) {
>>>>>>> b4efae14
          spark.showErrorMessage('Error while importing file', e);
        });
      }
    });
  }

  String get category => 'folder';

  bool appliesTo(Object object) => _isSingleFolder(object);
}

class ImportFolderAction extends SparkAction implements ContextAction {
  ImportFolderAction(Spark spark) : super(spark, "folder-import", "Import Folder…");

  void _invoke([List<ws.Resource> resources]) {
    chrome.ChooseEntryOptions options = new chrome.ChooseEntryOptions(
        type: chrome.ChooseEntryType.OPEN_DIRECTORY);
    chrome.fileSystem.chooseEntry(options).then((chrome.ChooseEntryResult res) {
      chrome.DirectoryEntry entry = res.entry;
      if (entry != null) {
        ws.Folder folder = resources.first;
<<<<<<< HEAD
        folder.importFolder(entry).catchError((e) {
=======
        folder.importDirectoryEntry(entry).catchError((e) {
>>>>>>> b4efae14
          spark.showErrorMessage('Error while importing folder', e);
        });
      }
    });
  }

  String get category => 'folder';

  bool appliesTo(Object object) => _isSingleFolder(object);
}

// Analytics code.

void _handleUncaughtException(error, [StackTrace stackTrace]) {
  // We don't log the error object itself because of PII concerns.
  final String errorDesc = error != null ? error.runtimeType.toString() : '';
  final String desc =
      '${errorDesc}\n${utils.minimizeStackTrace(stackTrace)}'.trim();

  _analyticsTracker.sendException(desc);

  window.console.error(error);
  if (stackTrace != null) {
    window.console.error(stackTrace.toString());
  }
}

bool get _isTrackingPermitted =>
    _analyticsTracker.service.getConfig().isTrackingPermitted();

set _isTrackingPermitted(bool value) =>
    _analyticsTracker.service.getConfig().setTrackingPermitted(value);<|MERGE_RESOLUTION|>--- conflicted
+++ resolved
@@ -2577,11 +2577,7 @@
       chrome.ChromeFileEntry entry = res.entry;
       if (entry != null) {
         ws.Folder folder = resources.first;
-<<<<<<< HEAD
-        folder.importFile(entry).catchError((e) {
-=======
         folder.importFileEntry(entry).catchError((e) {
->>>>>>> b4efae14
           spark.showErrorMessage('Error while importing file', e);
         });
       }
@@ -2603,11 +2599,7 @@
       chrome.DirectoryEntry entry = res.entry;
       if (entry != null) {
         ws.Folder folder = resources.first;
-<<<<<<< HEAD
-        folder.importFolder(entry).catchError((e) {
-=======
         folder.importDirectoryEntry(entry).catchError((e) {
->>>>>>> b4efae14
           spark.showErrorMessage('Error while importing folder', e);
         });
       }
