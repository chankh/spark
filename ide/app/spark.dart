--- conflicted
+++ resolved
@@ -2662,15 +2662,12 @@
         spark.showErrorMessage(
             'Authorization Required',
             'Authorization required - private git repositories are not yet supported.');
-<<<<<<< HEAD
       } else if (e is SparkException &&
           e.errorCode == SparkErrorConstants.GIT_CLONE_CANCEL) {
-=======
       } else if (e is SparkException && e.errorCode
           == SparkErrorConstants.GIT_SUBMODULES_NOT_YET_SUPPORTED) {
         spark.showErrorMessage('Error cloning ${_projectName}',
             'Repositories with submodules are currently not supported.');
->>>>>>> 41f72e4a
       } else {
         spark.showErrorMessage('Error cloning ${_projectName}', '${e}');
       }
