--- conflicted
+++ resolved
@@ -18,14 +18,8 @@
   pointer-events: none;
 }
 
-<<<<<<< HEAD
-.throbber {
+#throbber {
   display: none;
-=======
-#throbber {
-  opacity: 0;
-  display: inline-block;
->>>>>>> 1cab1391
   color: #aaa;
   min-width: 26px;
   min-height: 26px;
@@ -36,13 +30,8 @@
   background-position: -3px -3px;
 }
 
-<<<<<<< HEAD
-.throbber.spinning {
+#throbber.spinning {
   display: inline-block;
-=======
-#throbber.spinning {
-  opacity: 1;
->>>>>>> 1cab1391
 }
 
 #label {
@@ -59,23 +48,6 @@
   padding-left: 0;
 }
 
-<<<<<<< HEAD
 .status-container.hidden {
   opacity: 0;
-}
-
-.default {
-}
-
-.progressStyle {
-=======
-#label.default {
-}
-
-#label.progress {
-  font-style: italic;
->>>>>>> 1cab1391
-}
-
-#label.temporary {
 }