--- conflicted
+++ resolved
@@ -37,11 +37,7 @@
 
   //* Toggle the opened state of the dropdown.
   void _toggle(bool inOpened) {
-<<<<<<< HEAD
-    if (inOpened == opened) {
-=======
     if (inOpened != opened) {
->>>>>>> b4efae14
       opened = inOpened;
       // TODO(ussuri): A temporary plug to make spark-overlay see changes
       // in 'opened' when run as deployed code. Just binding via {{opened}}
@@ -57,19 +53,11 @@
     }
   }
 
-<<<<<<< HEAD
-  void toggle(Event e) => _toggle(!opened);
-
-  void open(Event e) => _toggle(true);
-
-  void close(Event e) => _toggle(false);
-=======
   void clickHandler(Event e) => _toggle(!opened);
 
   void focusHandler(Event e) => _toggle(true);
 
   void blurHandler(Event e) => _toggle(false);
->>>>>>> b4efae14
 
   //* Handle the on-opened event from the dropdown. It will be fired e.g. when
   //* mouse is clicked outside the dropdown (with autoClosedDisabled == false).
