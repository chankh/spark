<!DOCTYPE html>

<!-- Copyright (c) 2014, Google Inc. Please see the AUTHORS file for details.
     All rights reserved. Use of this source code is governed by a BSD-style
     license that can be found in the LICENSE file. -->

<link rel="import" href="../../../packages/spark_widgets/common/spark_widget.html">
<link rel="import" href="../../../packages/spark_widgets/spark_button/spark_button.html">
<link rel="import" href="../../../packages/spark_widgets/spark_modal/spark_modal.html">
<link rel="import" href="../../../packages/spark_widgets/spark_toolbar/spark_toolbar.html">

<polymer-element name="spark-dialog" extends="spark-widget"
    attributes="title animation">
  <template>
    <link rel="stylesheet" href="spark_dialog.css">

<<<<<<< HEAD
    <spark-modal id="modal" animation="{{animation}}">
=======
    <spark-modal id="modal" focused animation="{{animation}}">
>>>>>>> bfde0546
      <spark-toolbar id="header" 
          horizontal 
          justify="edges">
        <span id="title">{{title}}</span>
        <spark-button id="closingX" 
            flat
            round
            minPadding
            overlayToggle>
          <svg id="closingXGlyph" viewBox="0 0 24 24">
            <polygon points="19,6.4 17.6,5 12,10.6 6.4,5 5,6.4 10.6,12 5,17.6 6.4,19 12,13.4 17.6,19 19,17.6 13.4,12 "></polygon>
          </svg>
        </spark-button>
      </spark-toolbar>

      <div id="body">
        <content select="div,span,label,input,p,h4,spark-progress,template"></content>
        <!-- TODO(ussuri): remove the line above and uncomment the line below
             once the fix for :not() makes it to Chrome 36 stable
             (it's in canary as of 05/29/2014). BUG #2183. -->
        <!--content select=":not(spark-dialog-button)"></content-->
      </div>

      <spark-toolbar id="footer" 
          horizontal 
          justify="right" 
          spacing="medium">
        <content select="spark-dialog-button"></content>
      </spark-toolbar>
    </spark-modal>
  </template>

  <script type="application/dart;component=1" src="spark_dialog.dart"></script>
</polymer-element><|MERGE_RESOLUTION|>--- conflicted
+++ resolved
@@ -14,11 +14,7 @@
   <template>
     <link rel="stylesheet" href="spark_dialog.css">
 
-<<<<<<< HEAD
-    <spark-modal id="modal" animation="{{animation}}">
-=======
     <spark-modal id="modal" focused animation="{{animation}}">
->>>>>>> bfde0546
       <spark-toolbar id="header" 
           horizontal 
           justify="edges">
