<!DOCTYPE html>

<!-- Copyright (c) 2013, Google Inc. Please see the AUTHORS file for details.
     All rights reserved. Use of this source code is governed by a BSD-style
     license that can be found in the LICENSE file. -->

<!--
/**
 * See g-menu-item https://github.com/Polymer/toolkit-ui/tree/master/elements.
 *
 * spark-menu-item is intended for use in a spark-menu.
 */
-->

<link rel="import" href="../../../packages/spark_widgets/common/spark_widget.html"/>
<link rel="import" href="../../../packages/spark_widgets/spark_icon/spark_icon.html">

<polymer-element name="spark-menu-item" extends="spark-widget"
    attributes="icon iconSize label description">
  <template>
    <!-- BUG: https://code.google.com/p/dart/issues/detail?id=14382 -->
    <!-- link rel="stylesheet" href="xyz.css" -->
    <style>
      @import url("packages/spark_widgets/spark_menu_item/spark_menu_item.css");
    </style>

<<<<<<< HEAD
    <spark-icon id="icon" src="{{src}}" size="{{iconsize}}"></spark-icon>
=======
    <template if="{{icon.isNotEmpty || iconSize != 0}}">
      <spark-icon src="{{icon}}" size="{{iconSize}}"></spark-icon>
    </template>
>>>>>>> 77181d0b

    <div id="text">
      <span>{{label}}</span>
      <content></content>
      <span class="descriptionText">{{description}}</span>
    </div>
  </template>

  <script type="application/dart" src="spark_menu_item.dart"></script>
</polymer-element><|MERGE_RESOLUTION|>--- conflicted
+++ resolved
@@ -24,18 +24,14 @@
       @import url("packages/spark_widgets/spark_menu_item/spark_menu_item.css");
     </style>
 
-<<<<<<< HEAD
-    <spark-icon id="icon" src="{{src}}" size="{{iconsize}}"></spark-icon>
-=======
     <template if="{{icon.isNotEmpty || iconSize != 0}}">
       <spark-icon src="{{icon}}" size="{{iconSize}}"></spark-icon>
     </template>
->>>>>>> 77181d0b
 
     <div id="text">
       <span>{{label}}</span>
       <content></content>
-      <span class="descriptionText">{{description}}</span>
+      <span id="descriptionText">{{description}}</span>
     </div>
   </template>
 
