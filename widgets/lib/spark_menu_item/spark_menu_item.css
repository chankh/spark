/* Copyright (c) 2014, Google Inc. Please see the AUTHORS file for details. */
/* All rights reserved.  Use of this source code is governed by a BSD-style */
/* license that can be found in the LICENSE file. */

@import url("../common/spark_widget.css");

:host {
  display: flex;
  align-items: center;
  justify-content: space-between;
  padding: 0 30px 0 20px;
  border: none;
  cursor: pointer;
}

<<<<<<< HEAD
:host *,
::content * {
=======
#text {
  position: relative;
  top: 6px;
  padding: 0 10px;
  color: #000;
  white-space: nowrap;
>>>>>>> 2e0fd677
  overflow: hidden;
  cursor: default;
}

#label,
#description,
::content * {
  color: black;
  font-family: Helvetica, Arial, Sans-serif;
  font-size: 14px;
}

#label,
#description {
  text-transform: uppercase;
}

#description {
  color: #bdbdbd;
  justify-content: flex-end;
}

:host(.active:host, .selected:host) #label,
:host(.active:host, .selected:host) #description,
:host(.active:host, .selected:host) ::content * {
  color: white;
}

:host(.selected:host) {
  background-color: rgba(66, 129, 244, 0.5);
}

:host(.active:host) {
  background-color: rgba(66, 129, 244, 1.0);
  box-shadow: 0 4px 14px rgba(0, 0, 0, 0.3);
}<|MERGE_RESOLUTION|>--- conflicted
+++ resolved
@@ -8,32 +8,20 @@
   display: flex;
   align-items: center;
   justify-content: space-between;
-  padding: 0 30px 0 20px;
+  padding: 0 20px 0 20px;
   border: none;
   cursor: pointer;
 }
 
-<<<<<<< HEAD
 :host *,
 ::content * {
-=======
-#text {
-  position: relative;
-  top: 6px;
-  padding: 0 10px;
-  color: #000;
-  white-space: nowrap;
->>>>>>> 2e0fd677
   overflow: hidden;
   cursor: default;
 }
 
 #label,
-#description,
 ::content * {
   color: black;
-  font-family: Helvetica, Arial, Sans-serif;
-  font-size: 14px;
 }
 
 #label,
