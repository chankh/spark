--- conflicted
+++ resolved
@@ -6,10 +6,6 @@
 
 <link rel="import" href="../../../packages/spark_widgets/common/spark_widget.html"/>
 
-<<<<<<< HEAD
-<polymer-element name="spark-button" extends="spark-widget" class="{{btnClasses}}"
-    attributes="primary active large small noPadding">
-=======
 <polymer-element name="spark-button" extends="spark-widget"
     attributes="primary
                 large
@@ -17,15 +13,15 @@
                 noPadding
                 enabled
                 active">
->>>>>>> 9018dd61
   <template>
     <link rel="stylesheet" href="spark_button.css">
-
-    <style>
-      :host([noPadding]) #button {
-        padding: 0;
-      }
-    </style>
+    <template if="{{noPadding}}">
+      <style>
+        #button {
+          padding: 0;
+        }
+      </style>
+    </template>
 
     <button id="button" type="button" class="btn" focused>
       <content></content>
